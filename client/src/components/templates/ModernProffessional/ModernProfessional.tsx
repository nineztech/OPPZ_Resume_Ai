import React, { useEffect } from 'react';

interface TemplateData {
  personalInfo: {
    name: string;
    title: string;
    address: string;
    email: string;
    website: string;
    github?: string;
    linkedin?: string;
    phone?: string;
  };
  summary: string;
  skills: {
    technical: string[] | { [category: string]: string[] };
    professional?: string[];
  };
  experience: Array<{
    title: string;
    company: string;
    dates: string;
    achievements: string[];
    description?: string; // Added for fallback
    location?: string; // Added for location display
  }>;
  education: Array<{
    degree: string;
    institution: string;
    dates: string;
    details: string[];
    location?: string;
  }>;
  projects?: Array<{
    Name: string;
    Description: string;
    Tech_Stack: string;
    Start_Date?: string;
    End_Date?: string;
    Link?: string;
  }>;
  certifications?: Array<{
    certificateName: string;
    instituteName: string;
    issueDate?: string;
    link?: string;
  }>;
  additionalInfo: {
    languages?: string[];
    awards?: string[];
  };
  customSections?: Array<{
    id: string;
    title: string;
    type: 'text' | 'list' | 'timeline' | 'grid' | 'mixed';
    position: number;
    content: {
      text?: string;
      items?: Array<{
        id: string;
        title?: string;
        subtitle?: string;
        description?: string;
        startDate?: string;
        endDate?: string;
        location?: string;
        link?: string;
        bullets?: string[];
        tags?: string[];
      }>;
      columns?: Array<{
        title: string;
        items: string[];
      }>;
    };
    styling?: {
      showBullets?: boolean;
      showDates?: boolean;
      showLocation?: boolean;
      showLinks?: boolean;
      showTags?: boolean;
      layout?: 'vertical' | 'horizontal' | 'grid';
    };
  }>;
}

interface CleanMinimalProps {
  data?: TemplateData;
  color?: string;
<<<<<<< HEAD
  highlightedSections?: Set<string>;
=======
  visibleSections?: Set<string>;
  sectionOrder?: string[];
  customization?: {
    theme: {
      primaryColor: string;
      secondaryColor: string;
      textColor: string;
      backgroundColor: string;
      accentColor: string;
      borderColor: string;
      headerColor: string;
    };
    // FlowCV-style color customization
    colorMode?: 'basic' | 'advanced' | 'border';
    accentType?: 'accent' | 'multi' | 'image';
    selectedPalette?: string | null;
    applyAccentTo?: {
      name: boolean;
      headings: boolean;
      headerIcons: boolean;
      dotsBarsBubbles: boolean;
      dates: boolean;
      linkIcons: boolean;
    };
    // Entry layout customization
    entryLayout?: {
      layoutType: 'text-left-icons-right' | 'icons-left-text-right' | 'icons-text-icons' | 'two-lines';
      titleSize: 'small' | 'medium' | 'large';
      subtitleStyle: 'normal' | 'bold' | 'italic';
      subtitlePlacement: 'same-line' | 'next-line';
      indentBody: boolean;
      listStyle: 'bullet' | 'hyphen';
      descriptionFormat: 'paragraph' | 'points';
    };
    // Name customization
    nameCustomization?: {
      size: 'xs' | 's' | 'm' | 'l' | 'xl';
      bold: boolean;
      font: 'body' | 'creative';
    };
    // Professional title customization
    titleCustomization?: {
      size: 's' | 'm' | 'l';
      position: 'same-line' | 'below';
      style: 'normal' | 'italic';
      separationType: 'vertical-line' | 'bullet' | 'dash' | 'space';
    };
    typography: {
      fontFamily: {
        header: string;
        body: string;
        name: string;
      };
      fontSize: {
        name: number;
        title: number;
        headers: number;
        body: number;
        subheader: number;
      };
      fontWeight: {
        name: number;
        headers: number;
        body: number;
      };
    };
    layout: {
      margins: {
        top: number;
        bottom: number;
        left: number;
        right: number;
      };
      sectionSpacing: number;
      lineHeight: number;
    };
  };
>>>>>>> 9244e154
}

const cleanMinimalTemplateData: TemplateData = {
  personalInfo: {
    name: 'Nikhil Dund',
    title: 'Supply Chain Analyst',
    address: 'AZ USA',
    email: 'ndundu1804@gmail.com',
    website: 'https://www.linkedin.com/in/nikhild180495/',
    phone: '+1 623-388-1239'
  },
  summary: 'Results-driven Supply Chain Analyst with 5 years of experience. India & USA optimizing end-to-end supply chain operations for heavy equipment, telecom, and defense electronics manufacturers. Proven record of reducing inventory 15 – 25 %, cutting logistics costs 12 – 18 %, and accelerating on-time delivery through data-driven planning. Lean Six Sigma methods, and advanced analytics (Power BI, Tableau, SQL, SAP, ERP, WMS). Adept at Agile & Waterfall project environments, cross-functional leadership, and translating complex data into actionable insights that drive margin and service-level improvements.',
  skills: {
    technical: [
      'Analytics & Reporting: Power BI, Tableau, Advanced Excel (Pivot, Power Query, Solver, VBA)',
      'Database & Languages: SQL Server, MS Access, Python, R, MATLAB',
      'ERP / SCM Systems: SAP (MM, WM, PP, QM, CO), Oracle NetSuite, Looker',
      'Process Ideologies: SDLC, Agile/Scrum, Waterfall, Lean Six Sigma, 5S',
      'Planning & Optimization: Demand Forecasting, S&OP, JIT, ROP, Inventory Optimization, Scorecards',
      'Project & Collaboration: Jira, Confluence, MS Project, SharePoint, Git',
      'Soft Skills: Stakeholder Communication, Cross-functional Leadership, Process Improvement, Data Storytelling'
    ],
    professional: []
  },
  experience: [
    {
      title: 'Supply Chain Analyst — Systel Inc. (Remote — Austin, TX, USA)',
      company: '',
      dates: 'Apr 2023 – Present',
      achievements: [
        'Implemented JIT and ROP inventory models for rugged-server line; reducing excess stock by 15% while maintaining a 98% service level.',
        'Designed and launched Power BI dashboards with Row-Level Security, enabling 50+ users to access real-time inventory and demand KPIs.',
        'Automated manual reporting workflows, cutting weekly report preparation time from 6 hours to under 30 minutes.',
        'Collaborated with cross-functional teams to align demand planning and procurement, improving planning accuracy and visibility.',
        'Led data consolidation and reporting standardization using Excel and SQL, streamlining data-driven decision-making processes.'
      ]
    },
    {
      title: 'Supply Chain Analyst — Sterlite Technologies Ltd. (Chennai, India)',
      company: '',
      dates: 'Apr 2020 – Apr 2023',
      achievements: [
        'Managed end-to-end order fulfillment for fiber optic cables (400+ demand); deployed SAP MM MRP parameters and safety-stock modeling, cutting stockouts 22 %.',
        'Designed integrated Power BI-Tableau supply-chain control tower integrating SAP, WMS, and freight APIs; provided real-time OTD, capacity, and cost dashboards used by COO.',
        'Partnered with procurement to institute Supplier Scorecards (quality, OTD, cost variance), improved top-tier supplier OTD from 85 % to 97 % within 9 months.',
        'Led data consolidation DMAIC project on extrusion line changeovers; reduced setup time 18 % and saved ₹11 M annually.',
        'Forecasted demand using ARIMA & Prophet models in Python, improving 6-month forecast accuracy from 72 % to 88 %.',
        'Automated daily WMS reconciliations via SQL & VBA, eliminating 600+ manual hours per year.'
      ]
    },
    {
      title: 'Supply Chain Analyst — Caterpillar (Chennai, India)',
      company: '',
      dates: 'Jun 2018 – Mar 2020',
      achievements: [
        'Co-developed inventory segmentation (ABC/XYZ) and Goal-Seek/Solver-based reorder policies, reducing working capital by 10 (1.5 % of finished-goods inventory).',
        'Enhanced SAP SD order-to-cash workflow; cut order cycle time 20 % and improved order fillrate 10 pp.',
        'Piloted barcode/RFID tracking for engine components; delivered real-time visibility and cut data entry errors 15 %.',
        'Supported implementation of Power BI KPI suite for plant leadership, enabling weekly variance root-cause reviews and driving 5 % productivity gain.',
        'Facilitated supplier negotiations that lowered raw-material cost 12 % and instituted consignment stock for high-turn items.'
      ]
    }
  ],
  education: [
    {
      degree: 'Master of Science, Industrial Engineering (GPA: 3.73) Tempe, Arizona',
      institution: 'Arizona State University',
      dates: 'Aug 2023 - May 2025',
      details: []
    },
    {
      degree: 'Bachelor of Technology, Mechanical Engineering (GPA: 3.65) Chennai, India',
      institution: 'SRM University',
      dates: 'Jun 2013 - Jul 2017',
      details: []
    }
  ],
  projects: [
    {
      Name: 'Supply Chain Optimization Dashboard',
      Description: 'Developed a comprehensive Power BI dashboard integrating SAP and WMS data to provide real-time visibility into inventory levels, demand forecasting, and supplier performance metrics. The dashboard features interactive visualizations for inventory turnover rates, supplier lead times, and demand variability analysis. Implemented automated data refresh mechanisms connecting to multiple ERP systems including SAP MM, WM, and PP modules. Created custom DAX measures for calculating key performance indicators such as inventory carrying costs, stockout frequency, and supplier reliability scores. The solution includes mobile-responsive design enabling field managers to access critical supply chain metrics on-the-go. Integrated advanced analytics capabilities using Python scripts for predictive demand forecasting and anomaly detection. Developed user-specific security roles ensuring data confidentiality across different organizational levels. The dashboard processes over 2 million data points daily and has reduced manual reporting time by 85%. Successfully deployed across 15+ manufacturing facilities with 200+ active users. The project resulted in 20% improvement in inventory accuracy and 15% reduction in carrying costs.',
      Tech_Stack: 'Power BI, SQL Server, SAP, Python, DAX, Azure Data Factory',
      Start_Date: 'Jan 2023',
      End_Date: 'Mar 2023',
      Link: 'https://github.com/example/supply-chain-dashboard'
    },
    {
      Name: 'Inventory Management System',
      Description: 'Built an automated inventory tracking system using RFID technology and machine learning algorithms to optimize stock levels and reduce carrying costs by 15%. The system integrates with existing WMS and ERP platforms to provide real-time inventory visibility across multiple warehouse locations. Implemented RFID readers and sensors at strategic points throughout the supply chain to capture item-level data automatically. Developed machine learning models using Python and scikit-learn to predict demand patterns and optimize reorder points based on historical consumption data. Created a web-based dashboard using React and Node.js for inventory managers to monitor stock levels, set alerts, and generate automated purchase orders. The system includes barcode scanning capabilities for mobile devices enabling warehouse staff to update inventory counts in real-time. Integrated with supplier APIs to enable automated replenishment and reduce manual procurement processes. Implemented data validation rules and exception handling to ensure data integrity and system reliability. The solution processes over 50,000 inventory transactions daily and has improved inventory accuracy from 78% to 96%. Successfully reduced stockout incidents by 40% and excess inventory by 25% across all managed locations.',
      Tech_Stack: 'Python, Machine Learning, RFID, SQL, React, Node.js, MongoDB',
      Start_Date: 'Jun 2022',
      End_Date: 'Dec 2022',
      Link: 'https://github.com/example/inventory-ml'
    }
  ],
  certifications: [
    {
      certificateName: 'Introduction to Data Analytics',
      instituteName: 'IBM',
      issueDate: '2023'
    },
    {
      certificateName: 'Analyzing and Visualizing Data with Microsoft Power BI',
      instituteName: 'Microsoft',
      issueDate: '2023'
    },
    {
      certificateName: 'Lean Six Sigma Green Belt',
      instituteName: 'ASQ (American Society for Quality)',
      issueDate: '2022'
    }
  ],
  additionalInfo: {
    languages: [],
    awards: []
  }
};

<<<<<<< HEAD
const ResumePDF: React.FC<CleanMinimalProps> = ({ data, color, highlightedSections }) => {
=======
const ResumePDF: React.FC<CleanMinimalProps> = ({ data, color, visibleSections, sectionOrder, customization }) => {
>>>>>>> 9244e154
  // Use the passed data prop if available, otherwise fall back to default data
  const templateData = data || cleanMinimalTemplateData;

  // Function to load Google Fonts dynamically
  const loadGoogleFont = (fontFamily: string) => {
    // Extract the primary font name from the font family string
    const fontName = fontFamily.split(',')[0].replace(/['"]/g, '').replace(/\s+/g, '+');
    
    // Check if font is already loaded
    const existingLink = document.querySelector(`link[href*="${fontName}"]`);
    if (existingLink) return;

    // Create link element to load Google Font
    const link = document.createElement('link');
    link.href = `https://fonts.googleapis.com/css2?family=${fontName}:wght@300;400;500;600;700&display=swap`;
    link.rel = 'stylesheet';
    document.head.appendChild(link);
  };

  // Load fonts when customization changes
  useEffect(() => {
    if (customization?.typography?.fontFamily) {
      loadGoogleFont(customization.typography.fontFamily.name);
      loadGoogleFont(customization.typography.fontFamily.header);
      loadGoogleFont(customization.typography.fontFamily.body);
    }
  }, [customization?.typography?.fontFamily]);
  
<<<<<<< HEAD
  // Helper function to get highlighting styles
  const getHighlightStyle = (sectionName: string) => {
    return highlightedSections?.has(sectionName) ? {
      backgroundColor: 'rgba(255, 235, 59, 0.15)',
      borderLeft: '4px solid #ffc107',
      paddingLeft: '8px',
      position: 'relative' as const,
      animation: 'highlightPulse 3s ease-in-out infinite'
    } : {};
  };

  return (
    <>
      <style>
        {`
          @keyframes highlightPulse {
            0%, 100% { background-color: rgba(255, 235, 59, 0.1); }
            50% { background-color: rgba(255, 235, 59, 0.2); }
          }
          .ai-enhanced-badge {
            position: absolute;
            top: -8px;
            right: 8px;
            background: #ffc107;
            color: #fff;
            font-size: 8px;
            padding: 2px 4px;
            border-radius: 6px;
            font-weight: 500;
            z-index: 10;
          }
          .ai-enhanced-badge::before {
            content: "✨ AI Enhanced";
          }
        `}
      </style>
      <div className="max-w-4xl mx-auto p-6 bg-white" style={{ 
        fontFamily: 'Arial, sans-serif',
        fontSize: '11px',
        lineHeight: '1.3'
      }}>
      {/* Header */}
      <div className="text-center mb-4">
        <h1 className="text-2xl font-bold mb-1" style={{ 
          fontSize: '22px',
          fontWeight: 'bold',
          letterSpacing: '1px',
          color: color || '#1f2937'
        }}>
          {templateData.personalInfo?.name || 'Your Name'}
        </h1>
        <div className="text-lg font-semibold mb-2" style={{ fontSize: '14px', fontWeight: '600', color: color || '#374151' }}>
          {templateData.personalInfo?.title || 'Your Title'}
        </div>
        <div className="text-sm" style={{ fontSize: '11px' }}>
          {templateData.personalInfo?.address || 'Your Address'} | {templateData.personalInfo?.phone || 'Your Phone'} | {templateData.personalInfo?.email || 'your.email@example.com'} | {templateData.personalInfo?.website || 'your-website.com'}
        </div>
      </div>

      {/* Summary */}
      <div className="mb-3" style={getHighlightStyle('summary')}>
        {highlightedSections?.has('summary') && <div className="ai-enhanced-badge"></div>}
        <h2 className="text-left font-bold mb-2 uppercase" style={{ 
          fontSize: '13px',
          fontWeight: 'bold',
          letterSpacing: '0.5px',
          paddingBottom: '0px',
          color: color || '#1f2937',
          borderBottom: `2px solid ${color || '#d1d5db'}`
        }}>
          SUMMARY
        </h2>
        <p className="text-justify leading-relaxed" style={{ 
          fontSize: '11px',
          lineHeight: '1.4',
          textAlign: 'justify'
        }}>
          {templateData.summary || 'No summary provided yet. Please add your professional summary in the sidebar.'}
        </p>
      </div>

      {/* Technical Skills */}
      <div className="mb-3" style={getHighlightStyle('skills')}>
        {highlightedSections?.has('skills') && <div className="ai-enhanced-badge"></div>}
        <h2 className="text-left font-bold mb-2 uppercase" style={{ 
          fontSize: '13px',
          fontWeight: 'bold',
          letterSpacing: '0.5px',
          paddingBottom: '0px',
          color: color || '#1f2937',
          borderBottom: `2px solid ${color || '#d1d5db'}`
        }}>
          TECHNICAL SKILLS
        </h2>
        <div className="space-y-1">
          {templateData.skills?.technical && typeof templateData.skills.technical === 'object' && !Array.isArray(templateData.skills.technical) ? (
            // Handle nested skills structure with categories - display as "Category: skills"
            Object.entries(templateData.skills.technical).map(([category, skills]) => {
              // Clean up malformed skills data by removing extra characters and fixing spacing
              let cleanSkills: string | string[] = skills as string | string[];
              if (typeof skills === 'string') {
                // Fix malformed skills like "A, W, S, , (, I, d, e, n, t, i, t, y, , a, n, d, , A, c, c, e, s, s, , M, a, n, a, g, e, m, e, n, t, ,, , E, C, 2, ,, , S, 3, ,, , V, P, C, ,, , C, l, o, u, d, T, r, a, i, l, ,, , C, l, o, u, d, W, a, t, c, h, ,, , S, e, c, u, r, i, t, y, , H, u, b, ), ,, , C, l, o, u, d, , S, e, c, u, r, i, t, y, , P, o, s, t, u, r, e, , M, a, n, a, g, e, m, e, n, t, , (, C, S, P, M, )"
                cleanSkills = skills
                  .replace(/,\s*,/g, ',') // Remove double commas
                  .replace(/,\s*\(/g, ' (') // Fix spacing before parentheses
                  .replace(/\)\s*,/g, ') ') // Fix spacing after parentheses
                  .replace(/,\s*\)/g, ')') // Remove commas before closing parentheses
                  .replace(/\s+/g, ' ') // Normalize multiple spaces
                  .trim();
              }
              
              return (
                <div key={category} className="text-sm" style={{ 
                  fontSize: '11px',
                  lineHeight: '1.3'
                }}>
                  <span className="font-bold" style={{ fontWeight: 'bold' }}>{category}:</span> {Array.isArray(cleanSkills) ? cleanSkills.join(', ') : cleanSkills}
                </div>
              );
            })
          ) : Array.isArray(templateData.skills?.technical) && templateData.skills.technical.length > 0 ? (
            // Handle flat skills array (fallback)
=======
  // Default visible sections if not provided
  const sections = visibleSections || new Set([
    'basic-details',
    'summary', 
    'skills',
    'experience',
    'education',
    'projects',
    'certifications'
  ]);

  // Default section order if not provided
  const defaultSectionOrder = [
    'basic-details',
    'summary',
    'skills',
    'experience',
    'education',
    'projects',
    'certifications',
    'activities',
    'references'
  ];

  // Helper functions for entry layout
  const getTitleSize = () => {
    const entryLayout = customization?.entryLayout;
    const sizes = {
      small: '10px',
      medium: '11px',
      large: '12px'
    };
    return sizes[entryLayout?.titleSize || 'medium'];
  };

  const getSubtitleStyle = () => {
    const entryLayout = customization?.entryLayout;
    return {
      fontWeight: entryLayout?.subtitleStyle === 'bold' ? 'bold' : 'normal',
      fontStyle: entryLayout?.subtitleStyle === 'italic' ? 'italic' : 'normal'
    };
  };

  const getDescriptionStyle = () => {
    const entryLayout = customization?.entryLayout;
    return {
      marginLeft: entryLayout?.indentBody ? '16px' : '0px'
    };
  };

  // Helper functions for name customization
  const getNameSize = () => {
    const nameCustomization = customization?.nameCustomization;
    const sizes = {
      xs: '16px',
      s: '18px',
      m: '22px',
      l: '26px',
      xl: '30px'
    };
    return sizes[nameCustomization?.size || 'm'];
  };

  const getNameFontWeight = () => {
    const nameCustomization = customization?.nameCustomization;
    return nameCustomization?.bold ? 'bold' : 'normal';
  };

  const getNameFontFamily = () => {
    const nameCustomization = customization?.nameCustomization;
    return nameCustomization?.font === 'creative' 
      ? 'Georgia, Times New Roman, serif' 
      : 'var(--font-family-name)';
  };

  // Helper functions for title customization
  const getProfessionalTitleSize = () => {
    const titleCustomization = customization?.titleCustomization;
    const sizes = {
      s: '12px',
      m: '14px',
      l: '16px'
    };
    return sizes[titleCustomization?.size || 'm'];
  };

  const getTitleStyle = () => {
    const titleCustomization = customization?.titleCustomization;
    return {
      fontStyle: titleCustomization?.style === 'italic' ? 'italic' : 'normal'
    };
  };

  const shouldShowTitleBelow = () => {
    const titleCustomization = customization?.titleCustomization;
    return titleCustomization?.position === 'below';
  };

  const getSeparationCharacter = () => {
    const titleCustomization = customization?.titleCustomization;
    const separationType = titleCustomization?.separationType || 'vertical-line';
    
    switch (separationType) {
      case 'vertical-line':
        return '|';
      case 'bullet':
        return '•';
      case 'dash':
        return '—';
      case 'space':
        return ' ';
      default:
        return '|';
    }
  };



  // Helper function for entry layout
  const getEntryLayout = () => {
    return customization?.entryLayout?.layoutType || 'two-lines';
  };

  const orderedSections = sectionOrder || defaultSectionOrder;

  // Function to render sections in order
  const renderOrderedSections = () => {
    const sectionComponents: { [key: string]: React.ReactElement } = {
      'summary': (
        <div key="summary" style={{ position: 'relative', marginBottom: 'var(--section-spacing)' }}>
          <h2 className="text-left font-bold mb-0 uppercase" style={{ 
            fontSize: 'var(--font-size-headers)',
            fontWeight: 'var(--font-weight-headers)',
            fontFamily: 'var(--font-family-header)',
            letterSpacing: '0.5px',
            lineHeight: '2.5',
            color: customization?.applyAccentTo?.headings ? 'var(--accent-color)' : 'var(--header-color)'
          }}>
            SUMMARY
          </h2>
          <div className="w-full border-t-2 -mt-2 mb-2" style={{ borderColor: customization?.applyAccentTo?.dotsBarsBubbles ? 'var(--accent-color)' : 'var(--border-color)' }}></div>
          <div className="ml-0 mt-0 mb-0 p-0" >
>>>>>>> 9244e154
            <div className="text-sm" style={{ 
              fontSize: 'var(--font-size-body)',
              fontFamily: 'var(--font-family-body)',
              lineHeight: 'var(--line-height)',
              textAlign: 'justify',
              color: 'var(--text-color)',
              fontWeight: 'var(--font-weight-body)'
            }}>
              {templateData.summary && templateData.summary.trim() !== '' 
                ? templateData.summary 
                : 'Write a compelling summary of your professional background and key strengths...'}
            </div>
          </div>
        </div>
      ),
      'skills': (
        <div key="skills" style={{ marginBottom: 'var(--section-spacing)' }}>
          <h2 className="text-left font-bold mb-0 uppercase" style={{ 
            fontSize: 'var(--font-size-headers)',
            fontWeight: 'var(--font-weight-headers)',
            fontFamily: 'var(--font-family-header)',
            letterSpacing: '0.5px',
            lineHeight: '2.5',
            color: customization?.applyAccentTo?.headings ? 'var(--accent-color)' : 'var(--header-color)'
          }}>
            TECHNICAL SKILLS
          </h2>
          <div className="w-full border-t-2 -mt-2 mb-2" style={{ borderColor: customization?.applyAccentTo?.dotsBarsBubbles ? 'var(--accent-color)' : 'var(--border-color)' }}></div>
          <div className="space-y-0">
            {templateData.skills?.technical && templateData.skills.technical !== null && templateData.skills.technical !== undefined ? (
              typeof templateData.skills.technical === 'object' && !Array.isArray(templateData.skills.technical) ? (
                // Handle categorized skills structure - display as "Category: skills"
                Object.entries(templateData.skills.technical).map(([category, skills]) => {
                  // Skip empty categories
                  if (!skills || (Array.isArray(skills) && skills.length === 0)) {
                    return null;
                  }
                  
                  // Ensure skills is an array
                  const skillsArray = Array.isArray(skills) ? skills : [skills];
                  
                  return (
                    <div key={category} className="text-sm" style={{ 
                      fontSize: 'var(--font-size-body)',
                      lineHeight: 'var(--line-height)',
                      color: 'var(--text-color)'
                    }}>
                      <span className="font-bold" style={{ fontWeight: 'var(--font-weight-headers)', color: 'var(--header-color)', fontSize: 'var(--font-size-subheader)' }}>{category}:</span> {skillsArray.filter(skill => skill && typeof skill === 'string').join(', ')}
                    </div>
                  );
                }).filter(Boolean) // Remove null entries
              ) : Array.isArray(templateData.skills.technical) && templateData.skills.technical.length > 0 ? (
                // Handle flat skills array - parse key-value pairs
                templateData.skills.technical.map((skill, index) => {
                  if (!skill || typeof skill !== 'string') return null;
                  
                  // Check if skill contains a colon (key-value format)
                  if (skill.includes(':')) {
                    const [key, value] = skill.split(':', 2);
                    return (
                      <div key={index} className="text-sm" style={{ 
                        fontSize: 'var(--font-size-body)',
                        lineHeight: 'var(--line-height)',
                        color: 'var(--text-color)'
                      }}>
                        <span className="font-bold" style={{ fontWeight: 'var(--font-weight-headers)', color: 'var(--header-color)', fontSize: 'var(--font-size-subheader)' }}>{key.trim()}:</span> {value.trim()}
                      </div>
                    );
                  } else {
                    // Fallback for skills without colon
                    return (
                      <div key={index} className="text-sm" style={{ 
                        fontSize: 'var(--font-size-body)',
                        lineHeight: 'var(--line-height)',
                        color: 'var(--text-color)'
                      }}>
                        {skill}
                      </div>
                    );
                  }
                })
              ) : (
                // Show placeholder when no skills are present
                <div className="text-sm" style={{ 
                  fontSize: 'var(--font-size-body)',
                  lineHeight: 'var(--line-height)',
                  color: '#666666',
                  fontStyle: 'italic'
                }}>
                  Add your technical skills here...
                </div>
              )
            ) : (
              // Show placeholder when no skills are present
              <div className="text-sm" style={{ 
                fontSize: 'var(--font-size-body)',
                lineHeight: 'var(--line-height)',
                color: '#666666',
                fontStyle: 'italic'
              }}>
                Add your technical skills here...
              </div>
            )}
          </div>
        </div>
      ),
      'experience': (
        <div key="experience" style={{ marginBottom: 'var(--section-spacing)' }}>
          <h2 className="text-left font-bold  uppercase" style={{ 
            fontSize: 'var(--font-size-headers)',
            fontWeight: 'var(--font-weight-headers)',
            fontFamily: 'var(--font-family-header)',
            lineHeight: '2.5',  
            letterSpacing: '0.5px',
            color: customization?.applyAccentTo?.headings ? 'var(--accent-color)' : 'var(--header-color)'
          }}>
            PROFESSIONAL EXPERIENCE
          </h2>
          <div className="w-full border-t-2 -mt-2 mb-0" style={{ borderColor: 'var(--border-color)' }}></div>
          <div className="-space-y-2">
            {Array.isArray(templateData.experience) && templateData.experience.length > 0 ? (
              templateData.experience.map((exp, index) => {
                const entryLayout = customization?.entryLayout;
                const titleSize = getTitleSize();
                const subtitleStyle = getSubtitleStyle();
                const descriptionStyle = getDescriptionStyle();
                const layoutType = getEntryLayout();
                
                // Handle subtitle placement
                const shouldShowSubtitleOnSameLine = entryLayout?.subtitlePlacement === 'same-line';
                
                // Extract designation from title field (remove company name after —)
                const getDesignationFromTitle = (title: string) => {
                  const parts = title.split('—');
                  if (parts.length >= 2) {
                    // Take only the designation part (before —) and remove any company name after —
                    const designationPart = parts[0].trim();
                    return designationPart;
                  }
                  return title;
                };
                
                const designation = getDesignationFromTitle(exp.title || '');
                
                // Extract company name from title field
                const getCompanyFromTitle = (title: string) => {
                  const parts = title.split('—');
                  if (parts.length >= 2) {
                    // Take the company part (after —)
                    const companyPart = parts[1].trim();
                    return companyPart;
                  }
                  return '';
                };
                
                const companyFromTitle = getCompanyFromTitle(exp.title || '');
                
                // Render based on layout type
                const renderLayout = () => {
                  switch (layoutType) {
                    case 'text-left-icons-right':
                      return (
                        <div className="flex justify-between items-start">
                          <div className="flex-1">
                            {shouldShowSubtitleOnSameLine ? (
                              <div style={{ display: 'flex', alignItems: 'baseline', gap: '8px' }} >
                                <h3 className="font-bold" style={{ 
                                  fontSize: 'var(--font-size-subheader)',
                                  fontWeight: 'var(--font-weight-headers)',
                                  letterSpacing: '0.3px',
                                  color: customization?.applyAccentTo?.headings ? 'var(--accent-color)' : 'var(--header-color)',
                                  margin: 0
                                }}>
                                  {companyFromTitle || exp.company || 'Company Name'}
                                  {designation && designation.trim() && (
                                    <span style={{ color: customization?.applyAccentTo?.headings ? 'var(--accent-color)' : 'var(--header-color)' }}> | {designation}</span>
                                  )}
                                  {exp.location && exp.location.trim() && (
                                    <span style={{ color: customization?.applyAccentTo?.headings ? 'var(--accent-color)' : 'var(--header-color)' }}> | {exp.location}</span>
                                  )}
                                </h3>
                              </div>
                            ) : (
                              <>
                                <h3 className="font-bold" style={{ 
                                  fontSize: 'var(--font-size-subheader)',
                                  fontWeight: 'var(--font-weight-headers)',
                                  letterSpacing: '0.3px',
                                  color: customization?.applyAccentTo?.headings ? 'var(--accent-color)' : 'var(--header-color)'
                                }}>
                                  {companyFromTitle || exp.company || 'Company Name'}
                                  {exp.location && exp.location.trim() && (
                                    <span style={{ color: customization?.applyAccentTo?.headings ? 'var(--accent-color)' : 'var(--header-color)' }}> | {exp.location}</span>
                                  )}
                                </h3>
                                <p className="text-gray-600 -mt-2 mb-1" style={{ 
                                  fontSize: 'var(--font-size-body)',
                                  letterSpacing: '0.2px',
                                  fontWeight: 'bold',
                                  fontStyle: subtitleStyle.fontStyle
                                }}>
                                  {designation || 'Job Title'}
                                </p>
                              </>
                            )}
                          </div>
                          <div className="flex items-center gap-2 ml-2">
                            <div className="w-3 h-3 bg-gray-400 rounded-full"></div>
                            <div className="font-bold text-right" style={{ 
                              fontSize: titleSize,
                              fontWeight: 'var(--font-weight-headers)',
                              letterSpacing: '0.2px'
                            }}>
                              <span style={{ color: customization?.applyAccentTo?.dates ? 'var(--accent-color)' : 'var(--text-color)' }}>
                                {exp.dates || 'Start Date - End Date'}
                              </span>
                            </div>
                          </div>
                        </div>
                      );

<<<<<<< HEAD
      {/* Professional Experience */}
      <div className="mb-3" style={getHighlightStyle('experience')}>
        {highlightedSections?.has('experience') && <div className="ai-enhanced-badge"></div>}
        <h2 className="text-left font-bold mb-2 uppercase" style={{ 
          fontSize: '13px',
          fontWeight: 'bold',
          letterSpacing: '0.5px',
          paddingBottom: '0px',
          color: color || '#1f2937',
          borderBottom: `2px solid ${color || '#d1d5db'}`
        }}>
          PROFESSIONAL EXPERIENCE
        </h2>
        <div className="space-y-1">
          {Array.isArray(templateData.experience) && templateData.experience.length > 0 ? (
            templateData.experience.map((exp, index) => (
              <div key={index}>
                <div className="flex justify-between items-start mb-1">
                  <h3 className="font-bold" style={{ 
                    fontSize: '11px',
                    fontWeight: 'bold',
                    flex: '1'
                  }}>
                    {exp.title}
                  </h3>
                  <div className="font-bold text-right" style={{ 
                    fontSize: '11px',
                    fontWeight: 'bold'
                  }}>
                    {exp.dates}
=======
                    case 'icons-left-text-right':
                      return (
                        <div className="flex justify-between items-start">
                          <div className="flex items-center gap-2">
                            <div className="w-3 h-3 bg-gray-400 rounded-full"></div>
                            <div className="flex-1">
                              {shouldShowSubtitleOnSameLine ? (
                                <div style={{ display: 'flex', alignItems: 'baseline', gap: '8px' }}>
                                  <h3 className="font-bold" style={{ 
                                    fontSize: 'var(--font-size-subheader)',
                                    fontWeight: 'var(--font-weight-headers)',
                                    letterSpacing: '0.3px',
                                    color: customization?.applyAccentTo?.headings ? 'var(--accent-color)' : 'var(--header-color)',
                                    margin: 0
                                  }}>
                                    {companyFromTitle || exp.company || 'Company Name'}
                                    {exp.title && exp.title.trim() && (
                                      <span style={{ color: customization?.applyAccentTo?.headings ? 'var(--accent-color)' : 'var(--header-color)' }}> | {exp.title}</span>
                                    )}
                                    {exp.location && exp.location.trim() && (
                                      <span style={{ color: customization?.applyAccentTo?.headings ? 'var(--accent-color)' : 'var(--header-color)' }}> | {exp.location}</span>
                                    )}
                                  </h3>
                                </div>
                              ) : (
                                <>
                                  <h3 className="font-bold" style={{ 
                                    fontSize: 'var(--font-size-subheader)',
                                    fontWeight: 'var(--font-weight-headers)',
                                    letterSpacing: '0.3px',
                                    color: customization?.applyAccentTo?.headings ? 'var(--accent-color)' : 'var(--header-color)'
                                  }}>
                                    {companyFromTitle || exp.company || 'Company Name'}
                                    {exp.location && exp.location.trim() && (
                                      <span style={{ color: customization?.applyAccentTo?.headings ? 'var(--accent-color)' : 'var(--header-color)' }}> | {exp.location}</span>
                                    )}
                                  </h3>
                                  <p className="text-gray-600 -mt-2 mb-1" style={{ 
                                    fontSize: 'var(--font-size-body)',
                                    letterSpacing: '0.2px',
                                    ...subtitleStyle
                                  }}>
                                    {designation || 'Job Title'}
                                  </p>
                                </>
                              )}
                            </div>
                          </div>
                          <div className="font-bold text-right mt-2" style={{ 
                            fontSize: titleSize,
                            fontWeight: 'var(--font-weight-headers)',
                            letterSpacing: '0.2px'
                          }}>
                            <span style={{ color: customization?.applyAccentTo?.dates ? 'var(--accent-color)' : 'var(--text-color)' }}>
                              {exp.dates || 'Start Date - End Date'}
                            </span>
                          </div>
                        </div>
                      );

                    case 'icons-text-icons':
                      return (
                        <div className="flex justify-between items-start">
                          <div className="w-3 h-3 bg-gray-400 rounded-full"></div>
                          <div className="flex-1 mx-2">
                            {shouldShowSubtitleOnSameLine ? (
                              <div style={{ display: 'flex', alignItems: 'baseline', gap: '8px' }}>
                                <h3 className="font-bold" style={{ 
                                  fontSize: 'var(--font-size-subheader)',
                                  fontWeight: 'var(--font-weight-headers)',
                                  letterSpacing: '0.3px',
                                  color: customization?.applyAccentTo?.headings ? 'var(--accent-color)' : 'var(--header-color)',
                                  margin: 0
                                }}>
                                  {companyFromTitle || exp.company || 'Company Name'}
                                  {designation && designation.trim() && (
                                    <span style={{ color: customization?.applyAccentTo?.headings ? 'var(--accent-color)' : 'var(--header-color)' }}> | {designation}</span>
                                  )}
                                  {exp.location && exp.location.trim() && (
                                    <span style={{ color: customization?.applyAccentTo?.headings ? 'var(--accent-color)' : 'var(--header-color)' }}> | {exp.location}</span>
                                  )}
                                </h3>
                              </div>
                            ) : (
                              <>
                                <h3 className="font-bold" style={{ 
                                  fontSize: 'var(--font-size-subheader)',
                                  fontWeight: 'var(--font-weight-headers)',
                                  letterSpacing: '0.3px',
                                  color: customization?.applyAccentTo?.headings ? 'var(--accent-color)' : 'var(--header-color)'
                                }}>
                                  {companyFromTitle || exp.company || 'Company Name'}
                                  {exp.location && exp.location.trim() && (
                                    <span style={{ color: customization?.applyAccentTo?.headings ? 'var(--accent-color)' : 'var(--header-color)' }}> | {exp.location}</span>
                                  )}
                                </h3>
                                <p className="text-gray-600 -mt-2 mb-1" style={{ 
                                  fontSize: 'var(--font-size-body)',
                                  letterSpacing: '0.2px',
                                  fontWeight: 'bold',
                                  fontStyle: subtitleStyle.fontStyle
                                }}>
                                  {designation || 'Job Title'}
                                </p>
                              </>
                            )}
                          </div>
                          <div className="flex items-center gap-2">
                            <div className="font-bold text-right" style={{ 
                              fontSize: titleSize,
                              fontWeight: 'var(--font-weight-headers)',
                              letterSpacing: '0.2px'
                            }}>
                              <span style={{ color: customization?.applyAccentTo?.dates ? 'var(--accent-color)' : 'var(--text-color)' }}>
                                {exp.dates || 'Start Date - End Date'}
                              </span>
                            </div>
                            <div className="w-3 h-3 bg-gray-400 rounded-full"></div>
                          </div>
                        </div>
                      );

                    case 'two-lines':
                    default:
                      return (
                        <div className="flex justify-between items-start">
                          <div className="flex-1">
                            {shouldShowSubtitleOnSameLine ? (
                              <div style={{ display: 'flex', alignItems: 'baseline', gap: '8px' }}>
                                <h3 className="font-bold" style={{ 
                                  fontSize: 'var(--font-size-subheader)',
                                  fontWeight: 'var(--font-weight-headers)',
                                  letterSpacing: '0.3px',
                                  color: customization?.applyAccentTo?.headings ? 'var(--accent-color)' : 'var(--header-color)',
                                  margin: 0
                                }}>
                                  {companyFromTitle || exp.company || 'Company Name'}
                                  {designation && designation.trim() && (
                                    <span style={{ color: customization?.applyAccentTo?.headings ? 'var(--accent-color)' : 'var(--header-color)' }}> | {designation}</span>
                                  )}
                                  {exp.location && exp.location.trim() && (
                                    <span style={{ color: customization?.applyAccentTo?.headings ? 'var(--accent-color)' : 'var(--header-color)' }}> | {exp.location}</span>
                                  )}
                                </h3>
                              </div>
                            ) : (
                              <>
                                <h3 className="font-bold" style={{ 
                                  fontSize: 'var(--font-size-subheader)',
                                  fontWeight: 'var(--font-weight-headers)',
                                  letterSpacing: '0.3px',
                                  color: customization?.applyAccentTo?.headings ? 'var(--accent-color)' : 'var(--header-color)'
                                }}>
                                  {companyFromTitle || exp.company || 'Company Name'}
                                  {exp.location && exp.location.trim() && (
                                    <span style={{ color: customization?.applyAccentTo?.headings ? 'var(--accent-color)' : 'var(--header-color)' }}> | {exp.location}</span>
                                  )}
                                </h3>
                                <p className="text-gray-600 -mt-2 mb-1" style={{ 
                                  fontSize: 'var(--font-size-body)',
                                  letterSpacing: '0.2px',
                                  fontWeight: 'bold',
                                  fontStyle: subtitleStyle.fontStyle
                                }}>
                                  {designation || 'Job Title'}
                                </p>
                              </>
                            )}
                          </div>
                          <div className="font-bold text-right mt-2" style={{ 
                            fontSize: titleSize,
                            fontWeight: 'var(--font-weight-headers)',
                            letterSpacing: '0.2px'
                          }}>
                            <span style={{ color: customization?.applyAccentTo?.dates ? 'var(--accent-color)' : 'var(--text-color)' }}>
                              {exp.dates || 'Start Date - End Date'}
                            </span>
                          </div>
                        </div>
                      );
                  }
                };
                
                return (
                  <div key={index}>
                    {renderLayout()}
                    <div className="ml-0 mt-0" style={descriptionStyle}>
                      {Array.isArray(exp.achievements) && exp.achievements.length > 0 ? (
                        customization?.entryLayout?.descriptionFormat === 'points' ? (
                          exp.achievements.map((achievement, idx) => (
                            <div key={idx} className="flex items-start" style={{ fontSize: 'var(--font-size-body)', marginBottom: '2px' }}>
                              <span className="mr-2" style={{ fontWeight: 'bold', color: customization?.applyAccentTo?.dotsBarsBubbles ? 'var(--accent-color)' : 'var(--header-color)' }}>
                                {customization?.entryLayout?.listStyle === 'bullet' ? '•' : '–'}
                              </span>
                              <span className="leading-tight" style={{ lineHeight: 'var(--line-height)', color: 'var(--text-color)', fontWeight: 'var(--font-weight-body)' }}>
                                {achievement}
                              </span>
                            </div>
                          ))
                        ) : (
                          <div style={{ fontSize: 'var(--font-size-body)', lineHeight: 'var(--line-height)', color: 'var(--text-color)', fontWeight: 'var(--font-weight-body)', textAlign: 'justify' }}>
                            {exp.achievements.join(' ')}
                          </div>
                        )
                      ) : exp.description ? (
                        // Fallback to description if no achievements array
                        customization?.entryLayout?.descriptionFormat === 'points' ? (
                          (() => {
                            const newlineParts = exp.description.split(/\n+/g).map(s => s.trim()).filter(Boolean);
                            if (newlineParts.length > 1) {
                              return newlineParts.map((sentence, idx) => (
                                <div key={idx} className="flex items-start" style={{ fontSize: 'var(--font-size-body)', marginBottom: '2px' }}>
                                  <span className="mr-2" style={{ fontWeight: 'bold', color: customization?.applyAccentTo?.dotsBarsBubbles ? 'var(--accent-color)' : 'var(--header-color)' }}>
                                    {customization?.entryLayout?.listStyle === 'bullet' ? '•' : '–'}
                                  </span>
                                  <span className="leading-tight" style={{ lineHeight: 'var(--line-height)', color: 'var(--text-color)', fontWeight: 'var(--font-weight-body)' }}>
                                    {sentence}
                                  </span>
                                </div>
                              ));
                            }
                            
                            // Fallback to single description for legacy format
                            return (
                              <div className="flex items-start" style={{ fontSize: 'var(--font-size-body)', marginBottom: '2px' }}>
                                <span className="mr-2" style={{ fontWeight: 'bold', color: customization?.applyAccentTo?.dotsBarsBubbles ? 'var(--accent-color)' : 'var(--header-color)' }}>
                                  {customization?.entryLayout?.listStyle === 'bullet' ? '•' : '–'}
                                </span>
                                <span className="leading-tight" style={{ lineHeight: 'var(--line-height)', color: 'var(--text-color)', fontWeight: 'var(--font-weight-body)' }}>
                                  {exp.description}
                                </span>
                              </div>
                            );
                          })()
                        ) : (
                          <div style={{ fontSize: 'var(--font-size-body)', lineHeight: 'var(--line-height)', color: 'var(--text-color)', fontWeight: 'var(--font-weight-body)', textAlign: 'justify' }}>
                            {exp.description}
                          </div>
                        )
                      ) : (
                        // Show placeholder when no content
                        <div style={{ fontSize: 'var(--font-size-body)', lineHeight: 'var(--line-height)', color: '#666666', fontWeight: 'var(--font-weight-body)', fontStyle: 'italic', textAlign: 'justify' }}>
                          Describe your key responsibilities and achievements...
                        </div>
                      )}
                    </div>
>>>>>>> 9244e154
                  </div>
                );
              })
            ) : (
              // Show placeholder when no experience entries
              <div style={{ fontSize: 'var(--font-size-body)', lineHeight: 'var(--line-height)', color: '#666666', fontWeight: 'var(--font-weight-body)', fontStyle: 'italic', textAlign: 'justify' }}>
                Add your work experience here...
              </div>
            )}
          </div>
        </div>
      ),
      'projects': (
        <div key="projects" style={{ marginBottom: 'var(--section-spacing)' }}>
          <h2 className="text-left font-bold mb-0 uppercase" style={{ 
            fontSize: 'var(--font-size-headers)',
            fontWeight: 'var(--font-weight-headers)',
            fontFamily: 'var(--font-family-header)',
            letterSpacing: '0.5px',
            lineHeight: '2.5',  
            color: customization?.applyAccentTo?.headings ? 'var(--accent-color)' : 'var(--header-color)'
          }}>
            PROJECTS
          </h2>
          <div className="w-full border-t-2 -mt-2 mb-0" style={{ borderColor: 'var(--border-color)' }}></div>
          <div className="-space-y-2 -mt-1">
            {Array.isArray(templateData.projects) && templateData.projects.length > 0 ? (
              templateData.projects.map((project, index) => {
                const entryLayout = customization?.entryLayout;
                const titleSize = getTitleSize();
                const subtitleStyle = getSubtitleStyle();
                const descriptionStyle = getDescriptionStyle();
                const layoutType = getEntryLayout();
                
                // Handle subtitle placement
                const shouldShowSubtitleOnSameLine = entryLayout?.subtitlePlacement === 'same-line';
                
                // Render based on layout type
                const renderLayout = () => {
                  switch (layoutType) {
                    case 'text-left-icons-right':
                      return (
                        <div className="flex justify-between items-center ">
                          <div className="flex-1 ">
                            {shouldShowSubtitleOnSameLine ? (
                              <div style={{ display: 'flex', alignItems: 'baseline', gap: '8px' }}>
                                <h3 className="font-bold" style={{ 
                                  fontSize: 'var(--font-size-subheader)',
                                  fontWeight: 'var(--font-weight-headers)',
                                  letterSpacing: '0.3px',
                                  color: customization?.applyAccentTo?.headings ? 'var(--accent-color)' : 'var(--header-color)',
                                  margin: 0
                                }}>
                                  {project.Name || 'Project Name'}
                                </h3>
                                <span style={{ 
                                  fontSize: 'var(--font-size-body)',
                                  color: '#666',
                                  letterSpacing: '0.2px',
                                  ...subtitleStyle
                                }}>
                                  {project.Tech_Stack || 'Tech Stack'}
                                </span>
                              </div>
                            ) : (
                              <>
                                <h3 className="font-bold" style={{ 
                                  fontSize: 'var(--font-size-subheader)',
                                  fontWeight: 'var(--font-weight-headers)',
                                  letterSpacing: '0.3px',
                                  color: customization?.applyAccentTo?.headings ? 'var(--accent-color)' : 'var(--header-color)'
                                }}>
                                  {project.Name || 'Project Name'}
                                </h3>
                                <span className="text-sm" style={{ 
                                  fontSize: 'var(--font-size-body)',
                                  color: '#666',
                                  letterSpacing: '0.2px',
                                  ...subtitleStyle
                                }}>
                                  {project.Tech_Stack || 'Tech Stack'}
                                </span>
                              </>
                            )}
                          </div>
                          <div className="flex items-center gap-2 ml-2">
                            <div className="w-3 h-3 bg-gray-400 rounded-full"></div>
                            <div className="font-bold" style={{ 
                              fontSize: titleSize,
                              fontWeight: 'var(--font-weight-headers)',
                              letterSpacing: '0.2px'
                            }}>
                              {(project.Start_Date || project.End_Date) ? (
                                <span style={{ color: customization?.applyAccentTo?.dates ? 'var(--accent-color)' : 'var(--text-color)' }}>
                                  {project.Start_Date && project.End_Date 
                                    ? `${project.Start_Date} - ${project.End_Date}`
                                    : project.Start_Date || project.End_Date
                                  }
                                </span>
                              ) : (
                                <span style={{ 
                                  color: '#666666',
                                  fontStyle: 'italic'
                                }}>
                                  Start Date - End Date
                                </span>
                              )}
                            </div>
                          </div>
                        </div>
                      );

                    case 'icons-left-text-right':
                      return (
                        <div className="flex justify-between items-center">
                          <div className="flex items-center gap-2">
                            <div className="w-3 h-3 bg-gray-400 rounded-full"></div>
                            <div className="flex-1">
                              {shouldShowSubtitleOnSameLine ? (
                                <div style={{ display: 'flex', alignItems: 'baseline', gap: '8px' }}>
                                  <h3 className="font-bold" style={{ 
                                    fontSize: titleSize,
                                    fontWeight: 'var(--font-weight-headers)',
                                    letterSpacing: '0.3px',
                                    color: customization?.applyAccentTo?.headings ? 'var(--accent-color)' : 'var(--header-color)',
                                    margin: 0
                                  }}>
                                    {project.Name || 'Project Name'}
                                  </h3>
                                  <span style={{ 
                                    fontSize: 'var(--font-size-body)',
                                    color: '#666',
                                    letterSpacing: '0.2px',
                                    ...subtitleStyle
                                  }}>
                                    {project.Tech_Stack || 'Tech Stack'}
                                  </span>
                                </div>
                              ) : (
                                <>
                                  <h3 className="font-bold" style={{ 
                                    fontSize: titleSize,
                                    fontWeight: 'var(--font-weight-headers)',
                                    letterSpacing: '0.3px',
                                    color: customization?.applyAccentTo?.headings ? 'var(--accent-color)' : 'var(--header-color)'
                                  }}>
                                    {project.Name || 'Project Name'}
                                  </h3>
                                  <span className="text-sm" style={{ 
                                    fontSize: 'var(--font-size-body)',
                                    color: '#666',
                                    letterSpacing: '0.2px',
                                    ...subtitleStyle
                                  }}>
                                    {project.Tech_Stack || 'Tech Stack'}
                                  </span>
                                </>
                              )}
                            </div>
                          </div>
                          <div className="font-bold" style={{ 
                            fontSize: titleSize,
                            fontWeight: 'var(--font-weight-headers)',
                            letterSpacing: '0.2px'
                          }}>
                            {(project.Start_Date || project.End_Date) ? (
                              <span style={{ color: customization?.applyAccentTo?.dates ? 'var(--accent-color)' : 'var(--text-color)' }}>
                                {project.Start_Date && project.End_Date 
                                  ? `${project.Start_Date} - ${project.End_Date}`
                                  : project.Start_Date || project.End_Date
                                }
                              </span>
                            ) : (
                              <span style={{ 
                                color: '#666666',
                                fontStyle: 'italic'
                              }}>
                                Start Date - End Date
                              </span>
                            )}
                          </div>
                        </div>
                      );

                    case 'icons-text-icons':
                      return (
                        <div className="flex justify-between items-center">
                          <div className="w-3 h-3 bg-gray-400 rounded-full"></div>
                          <div className="flex-1 mx-2">
                            {shouldShowSubtitleOnSameLine ? (
                              <div style={{ display: 'flex', alignItems: 'baseline', gap: '8px' }}>
                                <h3 className="font-bold" style={{ 
                                  fontSize: 'var(--font-size-subheader)',
                                  fontWeight: 'var(--font-weight-headers)',
                                  letterSpacing: '0.3px',
                                  color: customization?.applyAccentTo?.headings ? 'var(--accent-color)' : 'var(--header-color)',
                                  margin: 0
                                }}>
                                  {project.Name || 'Project Name'}
                                </h3>
                                <span style={{ 
                                  fontSize: 'var(--font-size-body)',
                                  color: '#666',
                                  letterSpacing: '0.2px',
                                  ...subtitleStyle
                                }}>
                                  {project.Tech_Stack || 'Tech Stack'}
                                </span>
                              </div>
                            ) : (
                              <>
                                <h3 className="font-bold" style={{ 
                                  fontSize: 'var(--font-size-subheader)',
                                  fontWeight: 'var(--font-weight-headers)',
                                  letterSpacing: '0.3px',
                                  color: customization?.applyAccentTo?.headings ? 'var(--accent-color)' : 'var(--header-color)'
                                }}>
                                  {project.Name || 'Project Name'}
                                </h3>
                                <span className="text-sm" style={{ 
                                  fontSize: 'var(--font-size-body)',
                                  color: '#666',
                                  letterSpacing: '0.2px',
                                  ...subtitleStyle
                                }}>
                                  {project.Tech_Stack || 'Tech Stack'}
                                </span>
                              </>
                            )}
                          </div>
                          <div className="flex items-center gap-2">
                            <div className="font-bold" style={{ 
                              fontSize: titleSize,
                              fontWeight: 'var(--font-weight-headers)',
                              letterSpacing: '0.2px'
                            }}>
                              {(project.Start_Date || project.End_Date) ? (
                                <span style={{ color: customization?.applyAccentTo?.dates ? 'var(--accent-color)' : 'var(--text-color)' }}>
                                  {project.Start_Date && project.End_Date 
                                    ? `${project.Start_Date} - ${project.End_Date}`
                                    : project.Start_Date || project.End_Date
                                  }
                                </span>
                              ) : (
                                <span style={{ 
                                  color: '#666666',
                                  fontStyle: 'italic'
                                }}>
                                  Start Date - End Date
                                </span>
                              )}
                            </div>
                            <div className="w-3 h-3 bg-gray-400 rounded-full"></div>
                          </div>
                        </div>
                      );

                    case 'two-lines':
                    default:
                      return (
                        <div className="flex justify-between items-center">
                          <div className="flex items-center gap-2">
                            {shouldShowSubtitleOnSameLine ? (
                              <div style={{ display: 'flex', alignItems: 'baseline', gap: '8px' }}>
                                <h3 className="font-bold" style={{ 
                                  fontSize: 'var(--font-size-subheader)',
                                  fontWeight: 'var(--font-weight-headers)',
                                  letterSpacing: '0.3px',
                                  color: customization?.applyAccentTo?.headings ? 'var(--accent-color)' : 'var(--header-color)',
                                  margin: 0
                                }}>
                                  {project.Name || 'Project Name'}
                                </h3>
                                <span style={{ 
                                  fontSize: 'var(--font-size-body)',
                                  color: '#666',
                                  letterSpacing: '0.2px',
                                  ...subtitleStyle
                                }}>
                                  {project.Tech_Stack || 'Tech Stack'}
                                </span>
                              </div>
                            ) : (
                              <>
                                <h3 className="font-bold" style={{ 
                                  fontSize: 'var(--font-size-subheader)',
                                  fontWeight: 'var(--font-weight-headers)',
                                  letterSpacing: '0.3px',
                                  color: customization?.applyAccentTo?.headings ? 'var(--accent-color)' : 'var(--header-color)'
                                }}>
                                  {project.Name || 'Project Name'}
                                </h3>
                                <span className="text-sm" style={{ 
                                  fontSize: 'var(--font-size-body)',
                                  color: '#666',
                                  letterSpacing: '0.2px',
                                  ...subtitleStyle
                                }}>
                                  {project.Tech_Stack || 'Tech Stack'}
                                </span>
                              </>
                            )}
                          </div>
                          <div className="font-bold" style={{ 
                            fontSize: titleSize,
                            fontWeight: 'var(--font-weight-headers)',
                            letterSpacing: '0.2px'
                          }}>
                            {(project.Start_Date || project.End_Date) ? (
                              <span style={{ color: customization?.applyAccentTo?.dates ? 'var(--accent-color)' : 'var(--text-color)' }}>
                                {project.Start_Date && project.End_Date 
                                  ? `${project.Start_Date} - ${project.End_Date}`
                                  : project.Start_Date || project.End_Date
                                }
                              </span>
                            ) : (
                              <span style={{ 
                                color: '#666666',
                                fontStyle: 'italic'
                              }}>
                                Start Date - End Date
                              </span>
                            )}
                          </div>
                        </div>
                      );
                  }
                };
                
                return (
                  <div key={index} style={{ marginBottom: '-10px' }}>
                    <div className="-mb-1.5">
                      {renderLayout()}
                    </div>
                    <div className="ml-0 mt-0" style={descriptionStyle}>
                      {project.Description ? (
                        customization?.entryLayout?.descriptionFormat === 'points' ? (
                          (() => {
                            // Split description by sentences and create bullet points
                            const descriptionParts = project.Description.split(/\.\s+/).map(s => s.trim()).filter(Boolean);
                            return (
                              <>
                                {descriptionParts.map((part, idx) => (
                                  <div key={idx} className="flex items-start" style={{ fontSize: 'var(--font-size-body)', marginBottom: '2px' }}>
                                    <span className="mr-2" style={{ fontWeight: 'bold', color: customization?.applyAccentTo?.dotsBarsBubbles ? 'var(--accent-color)' : 'var(--header-color)' }}>
                                      {customization?.entryLayout?.listStyle === 'bullet' ? '•' : '–'}
                                    </span>
                                    <span className="leading-tight" style={{ lineHeight: 'var(--line-height)', color: 'var(--text-color)', fontWeight: 'var(--font-weight-body)' }}>
                                      {part}{part.endsWith('.') ? '' : '.'}
                                    </span>
                                  </div>
                                ))}
                                {project.Link && project.Link.trim() && (
                                  <div className="flex items-start" style={{ fontSize: 'var(--font-size-body)', marginBottom: '2px' }}>
                                    <span className="mr-2" style={{ fontWeight: 'bold', color: customization?.applyAccentTo?.dotsBarsBubbles ? 'var(--accent-color)' : 'var(--header-color)' }}>
                                      {customization?.entryLayout?.listStyle === 'bullet' ? '•' : '–'}
                                    </span>
                                    <span className="leading-tight" style={{ lineHeight: 'var(--line-height)', color: 'var(--text-color)', fontWeight: 'var(--font-weight-body)' }}>
                                      <a href={project.Link} target="_blank" rel="noopener noreferrer" style={{ color: customization?.applyAccentTo?.linkIcons ? 'var(--accent-color)' : '#0077b5', textDecoration: 'underline' }}>
                                        View Project
                                      </a>
                                    </span>
                                  </div>
                                )}
                              </>
                            );
                          })()
                        ) : (
                          <div style={{ fontSize: 'var(--font-size-body)', lineHeight: 'var(--line-height)', color: 'var(--text-color)', fontWeight: 'var(--font-weight-body)', textAlign: 'justify' }}>
                            {project.Description}
                            {project.Link && project.Link.trim() && (
                              <span style={{ color: '#0077b5', textDecoration: 'underline', marginLeft: '4px' }}>
                                <a href={project.Link} target="_blank" rel="noopener noreferrer" style={{ color: customization?.applyAccentTo?.linkIcons ? 'var(--accent-color)' : '#0077b5', textDecoration: 'underline' }}>
                                  View Project
                                </a>
                              </span>
                            )}
                          </div>
                        )
                      ) : (
                        <div style={{ fontSize: 'var(--font-size-body)', lineHeight: 'var(--line-height)', color: '#666666', fontWeight: 'var(--font-weight-body)', fontStyle: 'italic', textAlign: 'justify' }}>
                          Describe your project details...
                        </div>
                      )}
                    </div>
                  </div>
                );
              })
            ) : (
              // Show placeholder when no projects
              <div style={{ fontSize: 'var(--font-size-body)', lineHeight: 'var(--line-height)', color: '#666666', fontWeight: 'var(--font-weight-body)', fontStyle: 'italic', textAlign: 'justify' }}>
                Add your projects here...
              </div>
            )}
          </div>
        </div>
      ),
      'education': (
        <div key="education" style={{ marginBottom: 'var(--section-spacing)' }}>
          <h2 className="text-left font-bold uppercase" style={{ 
            fontSize: 'var(--font-size-headers)',
            fontWeight: 'var(--font-weight-headers)',
            fontFamily: 'var(--font-family-header)',
            lineHeight: '2.5',  
            letterSpacing: '0.5px',
            color: customization?.applyAccentTo?.headings ? 'var(--accent-color)' : 'var(--header-color)'
          }}>
            EDUCATION
          </h2>
          <div className="w-full border-t-2 -mt-2 mb-2" style={{ borderColor: customization?.applyAccentTo?.dotsBarsBubbles ? 'var(--accent-color)' : 'var(--border-color)' }}></div>
          <div className="space-y-0">
            {Array.isArray(templateData.education) && templateData.education.length > 0 ? (
              templateData.education.map((edu, index) => {
                const entryLayout = customization?.entryLayout;
                const titleSize = getTitleSize();
                const subtitleStyle = getSubtitleStyle();
                const layoutType = getEntryLayout();
                
                // Handle subtitle placement
                const shouldShowSubtitleOnSameLine = entryLayout?.subtitlePlacement === 'same-line';
                
                // Render based on layout type
                const renderLayout = () => {
                  switch (layoutType) {
                    case 'text-left-icons-right':
                      return (
                        <div className="flex justify-between items-start" style={{ marginBottom: '6px' }}>
                          <div className="flex-1">
                            {shouldShowSubtitleOnSameLine ? (
                              <div style={{ display: 'flex', alignItems: 'baseline', gap: '8px' }}>
                                <div className="font-bold" style={{ 
                                  fontSize: 'var(--font-size-subheader)',
                                  fontWeight: 'var(--font-weight-headers)',
                                  letterSpacing: '0.3px',
                                  color: customization?.applyAccentTo?.headings ? 'var(--accent-color)' : 'var(--header-color)',
                                  margin: 0
                                }}>
                                  {edu.institution || 'Institution Name'}
                                </div>
                                <span style={{ 
                                  fontSize: 'var(--font-size-body)',
                                  color: '#666666',
                                  ...subtitleStyle
                                }}>
                                  {edu.degree || 'Degree/Program'}
                                  {edu.location && edu.location.trim() && (
                                    <span> | {edu.location}</span>
                                  )}
                                </span>
                              </div>
                            ) : (
                              <>
                                <div className="font-bold" style={{ 
                                  fontSize: 'var(--font-size-subheader)',
                                  fontWeight: 'var(--font-weight-headers)',
                                  letterSpacing: '0.3px',
                                  color: customization?.applyAccentTo?.headings ? 'var(--accent-color)' : 'var(--header-color)'
                                }}>
                                  {edu.institution || 'Institution Name'}
                                  {edu.location && edu.location.trim() && (
                                    <span style={{ fontWeight: 'var(--font-weight-headers)' }}> | {edu.location}</span>
                                  )}
                                </div>
                                <div style={{ 
                                  fontSize: 'var(--font-size-body)', 
                                  letterSpacing: '0.2px', 
                                  color: 'var(--text-color)',
                                  ...subtitleStyle
                                }}>
                                  {edu.degree || 'Degree/Program'}
                                </div>
                              </>
                            )}
                          </div>
                          <div className="flex items-center gap-2 ml-2">
                            <div className="w-3 h-3 bg-gray-400 rounded-full"></div>
                            <div className="font-bold" style={{ 
                              fontSize: titleSize,
                              fontWeight: 'var(--font-weight-headers)',
                              letterSpacing: '0.2px'
                            }}>
                              <span style={{ color: customization?.applyAccentTo?.dates ? 'var(--accent-color)' : 'var(--text-color)' }}>
                                {edu.dates || 'Graduation Year'}
                              </span>
                            </div>
                          </div>
                        </div>
                      );

                    case 'icons-left-text-right':
                      return (
                        <div className="flex justify-between items-start" style={{ marginBottom: '6px' }}>
                          <div className="flex items-center gap-2">
                            <div className="w-3 h-3 bg-gray-400 rounded-full"></div>
                            <div className="flex-1">
                              {shouldShowSubtitleOnSameLine ? (
                                <div style={{ display: 'flex', alignItems: 'baseline', gap: '8px' }}>
                                  <div className="font-bold" style={{ 
                                    fontSize: titleSize,
                                    fontWeight: 'var(--font-weight-headers)',
                                    letterSpacing: '0.3px',
                                    color: customization?.applyAccentTo?.headings ? 'var(--accent-color)' : 'var(--header-color)',
                                    margin: 0
                                  }}>
                                    {edu.institution || 'Institution Name'}
                                  </div>
                                <span style={{ 
                                  fontSize: 'var(--font-size-body)',
                                  color: '#666666',
                                  ...subtitleStyle
                                }}>
                                    {edu.degree || 'Degree/Program'}
                                    {edu.location && edu.location.trim() && (
                                      <span> | {edu.location}</span>
                                    )}
                                  </span>
                                </div>
                              ) : (
                                <>
                                  <div className="font-bold" style={{ 
                                    fontSize: titleSize,
                                    fontWeight: 'var(--font-weight-headers)',
                                    letterSpacing: '0.3px',
                                    color: customization?.applyAccentTo?.headings ? 'var(--accent-color)' : 'var(--header-color)'
                                  }}>
                                    {edu.institution || 'Institution Name'}
                                    {edu.location && edu.location.trim() && (
                                      <span style={{ fontWeight: 'var(--font-weight-headers)' }}> | {edu.location}</span>
                                    )}
                                  </div>
                                  <div style={{ 
                                    fontSize: 'var(--font-size-body)', 
                                    letterSpacing: '0.2px', 
                                    color: 'var(--text-color)',
                                    ...subtitleStyle
                                  }}>
                                    {edu.degree || 'Degree/Program'}
                                  </div>
                                </>
                              )}
                            </div>
                          </div>
                          <div className="font-bold" style={{ 
                            fontSize: titleSize,
                            fontWeight: 'var(--font-weight-headers)',
                            letterSpacing: '0.2px'
                          }}>
                            <span style={{ color: customization?.applyAccentTo?.dates ? 'var(--accent-color)' : 'var(--text-color)' }}>
                              {edu.dates || 'Graduation Year'}
                            </span>
                          </div>
                        </div>
                      );

                    case 'icons-text-icons':
                      return (
                        <div className="flex justify-between items-start" style={{ marginBottom: '6px' }}>
                          <div className="w-3 h-3 bg-gray-400 rounded-full"></div>
                          <div className="flex-1 mx-2">
                            {shouldShowSubtitleOnSameLine ? (
                              <div style={{ display: 'flex', alignItems: 'baseline', gap: '8px' }}>
                                <div className="font-bold" style={{ 
                                  fontSize: 'var(--font-size-subheader)',
                                  fontWeight: 'var(--font-weight-headers)',
                                  letterSpacing: '0.3px',
                                  color: customization?.applyAccentTo?.headings ? 'var(--accent-color)' : 'var(--header-color)',
                                  margin: 0
                                }}>
                                  {edu.institution || 'Institution Name'}
                                </div>
                                <span style={{ 
                                  fontSize: 'var(--font-size-body)',
                                  color: '#666666',
                                  ...subtitleStyle
                                }}>
                                  {edu.degree || 'Degree/Program'}
                                  {edu.location && edu.location.trim() && (
                                    <span> | {edu.location}</span>
                                  )}
                                </span>
                              </div>
                            ) : (
                              <>
                                <div className="font-bold" style={{ 
                                  fontSize: 'var(--font-size-subheader)',
                                  fontWeight: 'var(--font-weight-headers)',
                                  letterSpacing: '0.3px',
                                  color: customization?.applyAccentTo?.headings ? 'var(--accent-color)' : 'var(--header-color)'
                                }}>
                                  {edu.institution || 'Institution Name'}
                                  {edu.location && edu.location.trim() && (
                                    <span style={{ fontWeight: 'var(--font-weight-headers)' }}> | {edu.location}</span>
                                  )}
                                </div>
                                <div style={{ 
                                  fontSize: 'var(--font-size-body)', 
                                  letterSpacing: '0.2px', 
                                  color: 'var(--text-color)',
                                  ...subtitleStyle
                                }}>
                                  {edu.degree || 'Degree/Program'}
                                </div>
                              </>
                            )}
                          </div>
                          <div className="flex items-center gap-2">
                            <div className="font-bold" style={{ 
                              fontSize: titleSize,
                              fontWeight: 'var(--font-weight-headers)',
                              letterSpacing: '0.2px'
                            }}>
                              <span style={{ color: customization?.applyAccentTo?.dates ? 'var(--accent-color)' : 'var(--text-color)' }}>
                                {edu.dates || 'Graduation Year'}
                              </span>
                            </div>
                            <div className="w-3 h-3 bg-gray-400 rounded-full"></div>
                          </div>
                        </div>
                      );

                    case 'two-lines':
                    default:
                      return (
                        <div className="flex justify-between items-start" style={{ marginBottom: '6px' }}>
                          <div>
                            {shouldShowSubtitleOnSameLine ? (
                              <div style={{ display: 'flex', alignItems: 'baseline', gap: '8px' }}>
                                <div className="font-bold" style={{ 
                                  fontSize: 'var(--font-size-subheader)',
                                  fontWeight: 'var(--font-weight-headers)',
                                  letterSpacing: '0.3px',
                                  color: customization?.applyAccentTo?.headings ? 'var(--accent-color)' : 'var(--header-color)',
                                  margin: 0
                                }}>
                                  {edu.institution || 'Institution Name'}
                                </div>
                                <span style={{ 
                                  fontSize: 'var(--font-size-body)',
                                  color: '#666666',
                                  ...subtitleStyle
                                }}>
                                  {edu.degree || 'Degree/Program'}
                                  {edu.location && edu.location.trim() && (
                                    <span> | {edu.location}</span>
                                  )}
                                </span>
                              </div>
                            ) : (
                              <>
                                <div className="font-bold" style={{ 
                                  fontSize: 'var(--font-size-subheader)',
                                  fontWeight: 'var(--font-weight-headers)',
                                  letterSpacing: '0.3px',
                                  color: customization?.applyAccentTo?.headings ? 'var(--accent-color)' : 'var(--header-color)'
                                }}>
                                  {edu.institution || 'Institution Name'}
                                  {edu.location && edu.location.trim() && (
                                    <span style={{ fontWeight: 'var(--font-weight-headers)' }}> | {edu.location}</span>
                                  )}
                                </div>
                                <div style={{ 
                                  fontSize: 'var(--font-size-body)', 
                                  letterSpacing: '0.2px', 
                                  color: 'var(--text-color)',
                                  ...subtitleStyle
                                }}>
                                  {edu.degree || 'Degree/Program'}
                                </div>
                              </>
                            )}
                          </div>
                          <div className="font-bold" style={{ 
                            fontSize: titleSize,
                            fontWeight: 'var(--font-weight-headers)',
                            letterSpacing: '0.2px'
                          }}>
                            <span style={{ color: customization?.applyAccentTo?.dates ? 'var(--accent-color)' : 'var(--text-color)' }}>
                              {edu.dates || 'Graduation Year'}
                            </span>
                          </div>
                        </div>
                      );
                  }
                };
                
                return (
                  <div key={index}>
                    {renderLayout()}
                  </div>
                );
              })
            ) : (
              // Show placeholder when no education entries
              <div className="flex justify-between items-start" style={{ marginBottom: '6px' }}>
                <div>
                  <div className="font-bold" style={{ 
                    fontSize: 'var(--font-size-body)',
                    fontWeight: 'var(--font-weight-headers)',
                    letterSpacing: '0.3px',
                    color: '#666666',
                    fontStyle: 'italic'
                  }}>
                    Institution Name | Location
                  </div>
                  <div style={{ fontSize: 'var(--font-size-body)', letterSpacing: '0.2px', color: '#666666', fontStyle: 'italic' }}>
                    Degree/Program
                  </div>
                </div>
                <div className="font-bold" style={{ 
                  fontSize: 'var(--font-size-body)',
                  fontWeight: 'var(--font-weight-headers)',
                  letterSpacing: '0.2px',
                  color: '#666666',
                  fontStyle: 'italic'
                }}>
                  Graduation Year
                  </div>
              </div>
            )}
          </div>
        </div>
      ),
      'certifications': (
        <div key="certifications" style={{ marginBottom: 'var(--section-spacing)' }}>
          <h2 className="text-left font-bold mb-0 mt-4 uppercase" style={{ 
            fontSize: 'var(--font-size-headers)',
            fontWeight: 'var(--font-weight-headers)',
            fontFamily: 'var(--font-family-header)',
            letterSpacing: '0.5px',
            lineHeight: '2.5',  
            color: customization?.applyAccentTo?.headings ? 'var(--accent-color)' : 'var(--header-color)'
          }}>
            CERTIFICATIONS
          </h2>
          <div className="w-full border-t-2 -mt-2 mb-2" style={{ borderColor: customization?.applyAccentTo?.dotsBarsBubbles ? 'var(--accent-color)' : 'var(--border-color)' }}></div>
          <div className="space-y-0">
            {Array.isArray(templateData.certifications) && templateData.certifications.length > 0 ? (
              templateData.certifications.map((cert, index) => (
                <div key={index} className="flex justify-between items-start" style={{ marginBottom: '6px' }}>
                  <div>
                    <div style={{ 
                      fontSize: 'var(--font-size-body)',
                      letterSpacing: '0.2px',
                      color: 'var(--text-color)'
                    }}>
                      <span style={{ fontWeight: 'var(--font-weight-headers)', fontSize: 'var(--font-size-subheader)' }}>{cert.certificateName || 'Certificate Name'}</span> - <span style={{ color: 'var(--text-color)' }}>{cert.instituteName || 'Issuing Organization'}</span>
                      {cert.link && cert.link.trim() && (
                        <span style={{ marginLeft: '8px' }}>
                          <a href={cert.link} target="_blank" rel="noopener noreferrer" style={{ color: customization?.applyAccentTo?.linkIcons ? 'var(--accent-color)' : '#0077b5', textDecoration: 'underline', fontSize: 'var(--font-size-body)' }}>
                            View Certificate
                          </a>
                        </span>
                      )}
                    </div>
                  </div>
                  {cert.issueDate ? (
                    <div className="font-bold" style={{ 
                      fontSize: 'var(--font-size-body)',
                      fontWeight: 'var(--font-weight-headers)',
                      letterSpacing: '0.2px'
                    }}>
                      {cert.issueDate}
                    </div>
                  ) : (
                    <div className="font-bold" style={{ 
                      fontSize: 'var(--font-size-body)',
                      fontWeight: 'var(--font-weight-headers)',
                      letterSpacing: '0.2px',
                      color: '#666666',
                      fontStyle: 'italic'
                    }}>
                      Issue Date
                    </div>
                  )}
                </div>
              ))
            ) : (
              // Show placeholder when no certifications
              <div className="flex justify-between items-start" style={{ marginBottom: '6px' }}>
                <div>
                  <div style={{ 
                    fontSize: 'var(--font-size-body)',
                    letterSpacing: '0.2px',
                    color: '#666666',
                    fontStyle: 'italic'
                  }}>
                    <span style={{ fontWeight: 'var(--font-weight-headers)', fontSize: 'var(--font-size-subheader)' }}>Certificate Name</span> - <span style={{ color: '#666666' }}>Issuing Organization</span>
                  </div>
                </div>
                <div className="font-bold" style={{ 
                  fontSize: 'var(--font-size-body)',
                  fontWeight: 'var(--font-weight-headers)',
                  letterSpacing: '0.2px',
                  color: '#666666',
                  fontStyle: 'italic'
                }}>
                  Issue Date
                </div>
              </div>
            )}
          </div>
        </div>
      )
    };

    // Render sections in the specified order
    return orderedSections.map(sectionId => {
      if (sections.has(sectionId) && sectionComponents[sectionId]) {
        return sectionComponents[sectionId];
      }
      return null;
    }).filter(Boolean);
  };

  // Apply customization or use defaults
  const theme = customization?.theme || {
    primaryColor: color || '#1f2937',
    secondaryColor: '#374151',
    textColor: '#000000',
    backgroundColor: '#ffffff',
    accentColor: color || '#1f2937',
    borderColor: '#1f2937',
    headerColor: color || '#1f2937'
  };

  const typography = customization?.typography || {
    fontFamily: {
      header: 'Arial, Helvetica, Calibri, sans-serif',
      body: 'Arial, Helvetica, Calibri, sans-serif',
      name: 'Arial, Helvetica, Calibri, sans-serif'
    },
    fontSize: {
      name: 22,
      title: 14,
      headers: 13,
      body: 11,
      subheader: 10
    },
    fontWeight: {
      name: 700,
      headers: 700,
      body: 500
    }
  };

  const layout = customization?.layout || {
    margins: { top: 0, bottom: 0, left: 8, right: 8 },
    sectionSpacing: 16,
    lineHeight: 1.3
  };

  // Create CSS custom properties for dynamic theming
  const customStyles = {
    '--primary-color': theme.primaryColor,
    '--secondary-color': theme.secondaryColor,
    '--text-color': theme.textColor,
    '--background-color': theme.backgroundColor,
    '--accent-color': theme.accentColor,
    '--border-color': theme.borderColor,
    '--header-color': theme.headerColor,
    '--font-family-header': typography.fontFamily.header,
    '--font-family-body': typography.fontFamily.body,
    '--font-family-name': typography.fontFamily.name,
    '--font-size-name': `${typography.fontSize.name}px`,
    '--font-size-title': `${typography.fontSize.title}px`,
    '--font-size-headers': `${typography.fontSize.headers}px`,
    '--font-size-body': `${typography.fontSize.body}px`,
    '--font-size-subheader': `${typography.fontSize.subheader}px`,
    '--font-weight-name': typography.fontWeight.name,
    '--font-weight-headers': typography.fontWeight.headers,
    '--font-weight-body': typography.fontWeight.body,
    '--section-spacing': `${layout.sectionSpacing}px`,
    '--line-height': layout.lineHeight,
    fontFamily: typography.fontFamily.body,
    fontSize: `${typography.fontSize.body}px`,
    lineHeight: layout.lineHeight,
    marginTop: `${layout.margins.top}px`,
    marginBottom: `${layout.margins.bottom}px`,
    marginLeft: `${layout.margins.left}px`,
    marginRight: `${layout.margins.right}px`,
    backgroundColor: theme.backgroundColor
  } as React.CSSProperties;

  return (
    <div className="max-w-4xl mx-auto px-2 mt-0 bg-white" style={customStyles}>
      {/* Header */}
      <div className="text-center mb-0 -mt-4">
        {templateData.personalInfo && (
          <>
            {shouldShowTitleBelow() ? (
              <>
                <h1 className="text-2xl py-0 my-0 -mb-3 font-bold" style={{
                  fontSize: getNameSize(),
                  fontWeight: getNameFontWeight(),
                  fontFamily: getNameFontFamily(),
                  letterSpacing: '1px',
                  color: customization?.applyAccentTo?.name ? 'var(--accent-color)' : 'var(--header-color)'
                }}>
                  {templateData.personalInfo.name || 'Your Full Name'}
                </h1>
                <div className="text-lg font-semibold mb-0 mt-1" style={{ 
                  fontSize: getProfessionalTitleSize(), 
                  fontWeight: '600', 
                  fontFamily: 'var(--font-family-body)',
                  color: 'var(--secondary-color)',
                  ...getTitleStyle()
                }}>
                  {templateData.personalInfo.title || 'Your Professional Title'}
                </div>
              </>
            ) : (
              <div className="flex items-center justify-center gap-1 -mb-3">
                <h1 className="font-bold" style={{
                  fontSize: getNameSize(),
                  fontWeight: getNameFontWeight(),
                  fontFamily: getNameFontFamily(),
                  letterSpacing: '1px',
                  color: customization?.applyAccentTo?.name ? 'var(--accent-color)' : 'var(--header-color)',
                  margin: 0
                }}>
                  {templateData.personalInfo.name || 'Your Full Name'}
                </h1>
                <span style={{
                  fontSize: customization?.titleCustomization?.separationType === 'vertical-line' ? 
                    `${parseInt(getProfessionalTitleSize()) + 2}px` : 
                    getProfessionalTitleSize(),
                  color: 'var(--secondary-color)',
                  margin: '0 2px'
                }}>
                  {getSeparationCharacter()}
                </span>
                <div className="font-semibold" style={{ 
                  fontSize: getProfessionalTitleSize(), 
                  fontWeight: '600', 
                  fontFamily: 'var(--font-family-body)',
                  color: 'var(--secondary-color)',
                  ...getTitleStyle(),
                  margin: 0
                }}>
                  {templateData.personalInfo.title || 'Your Professional Title'}
                </div>
              </div>
            )}
            <div className="text-sm" style={{ 
              fontSize: 'var(--font-size-body)',
              fontFamily: 'var(--font-family-body)',
              color: 'var(--text-color)'
            }}>
              {templateData.personalInfo.address || 'Your Location'}
              {(templateData.personalInfo.address || templateData.personalInfo.phone || templateData.personalInfo.email) && ' | '}
              {templateData.personalInfo.phone || 'Your Phone'}
              {(templateData.personalInfo.phone || templateData.personalInfo.email) && ' | '}
              {templateData.personalInfo.email || 'your.email@example.com'}
              {templateData.personalInfo.linkedin && (
                <> | <a href={templateData.personalInfo.linkedin} target="_blank" rel="noopener noreferrer" style={{ color: customization?.applyAccentTo?.linkIcons ? 'var(--accent-color)' : '#0077b5', textDecoration: 'underline' }}>LinkedIn</a></>
              )}
              {templateData.personalInfo.github && (
                <> | <a href={templateData.personalInfo.github} target="_blank" rel="noopener noreferrer" style={{ color: customization?.applyAccentTo?.linkIcons ? 'var(--accent-color)' : '#0077b5', textDecoration: 'underline' }}>GitHub</a></>
              )}
              {templateData.personalInfo.website && !templateData.personalInfo.linkedin && !templateData.personalInfo.github && (
                <> | {templateData.personalInfo.website}</>
              )}
            </div>
          </>
        )}
      </div>
<<<<<<< HEAD
      </div>
    </>
=======

      {/* Render sections in order */}
      {renderOrderedSections()}
    </div>
>>>>>>> 9244e154
  );
};

export default ResumePDF;<|MERGE_RESOLUTION|>--- conflicted
+++ resolved
@@ -87,9 +87,6 @@
 interface CleanMinimalProps {
   data?: TemplateData;
   color?: string;
-<<<<<<< HEAD
-  highlightedSections?: Set<string>;
-=======
   visibleSections?: Set<string>;
   sectionOrder?: string[];
   customization?: {
@@ -167,7 +164,6 @@
       lineHeight: number;
     };
   };
->>>>>>> 9244e154
 }
 
 const cleanMinimalTemplateData: TemplateData = {
@@ -286,11 +282,7 @@
   }
 };
 
-<<<<<<< HEAD
-const ResumePDF: React.FC<CleanMinimalProps> = ({ data, color, highlightedSections }) => {
-=======
 const ResumePDF: React.FC<CleanMinimalProps> = ({ data, color, visibleSections, sectionOrder, customization }) => {
->>>>>>> 9244e154
   // Use the passed data prop if available, otherwise fall back to default data
   const templateData = data || cleanMinimalTemplateData;
 
@@ -319,130 +311,6 @@
     }
   }, [customization?.typography?.fontFamily]);
   
-<<<<<<< HEAD
-  // Helper function to get highlighting styles
-  const getHighlightStyle = (sectionName: string) => {
-    return highlightedSections?.has(sectionName) ? {
-      backgroundColor: 'rgba(255, 235, 59, 0.15)',
-      borderLeft: '4px solid #ffc107',
-      paddingLeft: '8px',
-      position: 'relative' as const,
-      animation: 'highlightPulse 3s ease-in-out infinite'
-    } : {};
-  };
-
-  return (
-    <>
-      <style>
-        {`
-          @keyframes highlightPulse {
-            0%, 100% { background-color: rgba(255, 235, 59, 0.1); }
-            50% { background-color: rgba(255, 235, 59, 0.2); }
-          }
-          .ai-enhanced-badge {
-            position: absolute;
-            top: -8px;
-            right: 8px;
-            background: #ffc107;
-            color: #fff;
-            font-size: 8px;
-            padding: 2px 4px;
-            border-radius: 6px;
-            font-weight: 500;
-            z-index: 10;
-          }
-          .ai-enhanced-badge::before {
-            content: "✨ AI Enhanced";
-          }
-        `}
-      </style>
-      <div className="max-w-4xl mx-auto p-6 bg-white" style={{ 
-        fontFamily: 'Arial, sans-serif',
-        fontSize: '11px',
-        lineHeight: '1.3'
-      }}>
-      {/* Header */}
-      <div className="text-center mb-4">
-        <h1 className="text-2xl font-bold mb-1" style={{ 
-          fontSize: '22px',
-          fontWeight: 'bold',
-          letterSpacing: '1px',
-          color: color || '#1f2937'
-        }}>
-          {templateData.personalInfo?.name || 'Your Name'}
-        </h1>
-        <div className="text-lg font-semibold mb-2" style={{ fontSize: '14px', fontWeight: '600', color: color || '#374151' }}>
-          {templateData.personalInfo?.title || 'Your Title'}
-        </div>
-        <div className="text-sm" style={{ fontSize: '11px' }}>
-          {templateData.personalInfo?.address || 'Your Address'} | {templateData.personalInfo?.phone || 'Your Phone'} | {templateData.personalInfo?.email || 'your.email@example.com'} | {templateData.personalInfo?.website || 'your-website.com'}
-        </div>
-      </div>
-
-      {/* Summary */}
-      <div className="mb-3" style={getHighlightStyle('summary')}>
-        {highlightedSections?.has('summary') && <div className="ai-enhanced-badge"></div>}
-        <h2 className="text-left font-bold mb-2 uppercase" style={{ 
-          fontSize: '13px',
-          fontWeight: 'bold',
-          letterSpacing: '0.5px',
-          paddingBottom: '0px',
-          color: color || '#1f2937',
-          borderBottom: `2px solid ${color || '#d1d5db'}`
-        }}>
-          SUMMARY
-        </h2>
-        <p className="text-justify leading-relaxed" style={{ 
-          fontSize: '11px',
-          lineHeight: '1.4',
-          textAlign: 'justify'
-        }}>
-          {templateData.summary || 'No summary provided yet. Please add your professional summary in the sidebar.'}
-        </p>
-      </div>
-
-      {/* Technical Skills */}
-      <div className="mb-3" style={getHighlightStyle('skills')}>
-        {highlightedSections?.has('skills') && <div className="ai-enhanced-badge"></div>}
-        <h2 className="text-left font-bold mb-2 uppercase" style={{ 
-          fontSize: '13px',
-          fontWeight: 'bold',
-          letterSpacing: '0.5px',
-          paddingBottom: '0px',
-          color: color || '#1f2937',
-          borderBottom: `2px solid ${color || '#d1d5db'}`
-        }}>
-          TECHNICAL SKILLS
-        </h2>
-        <div className="space-y-1">
-          {templateData.skills?.technical && typeof templateData.skills.technical === 'object' && !Array.isArray(templateData.skills.technical) ? (
-            // Handle nested skills structure with categories - display as "Category: skills"
-            Object.entries(templateData.skills.technical).map(([category, skills]) => {
-              // Clean up malformed skills data by removing extra characters and fixing spacing
-              let cleanSkills: string | string[] = skills as string | string[];
-              if (typeof skills === 'string') {
-                // Fix malformed skills like "A, W, S, , (, I, d, e, n, t, i, t, y, , a, n, d, , A, c, c, e, s, s, , M, a, n, a, g, e, m, e, n, t, ,, , E, C, 2, ,, , S, 3, ,, , V, P, C, ,, , C, l, o, u, d, T, r, a, i, l, ,, , C, l, o, u, d, W, a, t, c, h, ,, , S, e, c, u, r, i, t, y, , H, u, b, ), ,, , C, l, o, u, d, , S, e, c, u, r, i, t, y, , P, o, s, t, u, r, e, , M, a, n, a, g, e, m, e, n, t, , (, C, S, P, M, )"
-                cleanSkills = skills
-                  .replace(/,\s*,/g, ',') // Remove double commas
-                  .replace(/,\s*\(/g, ' (') // Fix spacing before parentheses
-                  .replace(/\)\s*,/g, ') ') // Fix spacing after parentheses
-                  .replace(/,\s*\)/g, ')') // Remove commas before closing parentheses
-                  .replace(/\s+/g, ' ') // Normalize multiple spaces
-                  .trim();
-              }
-              
-              return (
-                <div key={category} className="text-sm" style={{ 
-                  fontSize: '11px',
-                  lineHeight: '1.3'
-                }}>
-                  <span className="font-bold" style={{ fontWeight: 'bold' }}>{category}:</span> {Array.isArray(cleanSkills) ? cleanSkills.join(', ') : cleanSkills}
-                </div>
-              );
-            })
-          ) : Array.isArray(templateData.skills?.technical) && templateData.skills.technical.length > 0 ? (
-            // Handle flat skills array (fallback)
-=======
   // Default visible sections if not provided
   const sections = visibleSections || new Set([
     'basic-details',
@@ -585,7 +453,6 @@
           </h2>
           <div className="w-full border-t-2 -mt-2 mb-2" style={{ borderColor: customization?.applyAccentTo?.dotsBarsBubbles ? 'var(--accent-color)' : 'var(--border-color)' }}></div>
           <div className="ml-0 mt-0 mb-0 p-0" >
->>>>>>> 9244e154
             <div className="text-sm" style={{ 
               fontSize: 'var(--font-size-body)',
               fontFamily: 'var(--font-family-body)',
@@ -807,38 +674,6 @@
                         </div>
                       );
 
-<<<<<<< HEAD
-      {/* Professional Experience */}
-      <div className="mb-3" style={getHighlightStyle('experience')}>
-        {highlightedSections?.has('experience') && <div className="ai-enhanced-badge"></div>}
-        <h2 className="text-left font-bold mb-2 uppercase" style={{ 
-          fontSize: '13px',
-          fontWeight: 'bold',
-          letterSpacing: '0.5px',
-          paddingBottom: '0px',
-          color: color || '#1f2937',
-          borderBottom: `2px solid ${color || '#d1d5db'}`
-        }}>
-          PROFESSIONAL EXPERIENCE
-        </h2>
-        <div className="space-y-1">
-          {Array.isArray(templateData.experience) && templateData.experience.length > 0 ? (
-            templateData.experience.map((exp, index) => (
-              <div key={index}>
-                <div className="flex justify-between items-start mb-1">
-                  <h3 className="font-bold" style={{ 
-                    fontSize: '11px',
-                    fontWeight: 'bold',
-                    flex: '1'
-                  }}>
-                    {exp.title}
-                  </h3>
-                  <div className="font-bold text-right" style={{ 
-                    fontSize: '11px',
-                    fontWeight: 'bold'
-                  }}>
-                    {exp.dates}
-=======
                     case 'icons-left-text-right':
                       return (
                         <div className="flex justify-between items-start">
@@ -1085,7 +920,6 @@
                         </div>
                       )}
                     </div>
->>>>>>> 9244e154
                   </div>
                 );
               })
@@ -2052,15 +1886,10 @@
           </>
         )}
       </div>
-<<<<<<< HEAD
-      </div>
-    </>
-=======
 
       {/* Render sections in order */}
       {renderOrderedSections()}
     </div>
->>>>>>> 9244e154
   );
 };
 
