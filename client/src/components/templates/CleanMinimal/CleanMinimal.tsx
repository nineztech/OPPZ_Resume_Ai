import React from 'react';

interface TemplateData {
  personalInfo: {
    name: string;
    title: string;
    address: string;
    email: string;
    website: string;
    github?: string;
    linkedin?: string;
    phone?: string;
  };
  summary: string;
  skills: {
    technical: string[] | { [category: string]: string[] };
    professional?: string[];
  };
  experience: Array<{
    title: string;
    company: string;
    dates: string;
    achievements: string[];
    description?: string; // Added for fallback
  }>;
  education: Array<{
    degree: string;
    institution: string;
    dates: string;
    details: string[];
  }>;
  projects?: Array<{
    Name: string;
    Description: string;
    Tech_Stack: string;
    Start_Date?: string;
    End_Date?: string;
    Link?: string;
  }>;
  certifications?: Array<{
    certificateName: string;
    instituteName: string;
    startDate?: string;
    endDate?: string;
    link?: string;
  }>;
  additionalInfo: {
    languages?: string[];
    awards?: string[];
  };
  customSections?: Array<{
    id: string;
    title: string;
    type: 'text' | 'list' | 'timeline' | 'grid' | 'mixed';
    position: number;
    content: {
      text?: string;
      items?: Array<{
        id: string;
        title?: string;
        subtitle?: string;
        description?: string;
        startDate?: string;
        endDate?: string;
        location?: string;
        link?: string;
        bullets?: string[];
        tags?: string[];
      }>;
      columns?: Array<{
        title: string;
        items: string[];
      }>;
    };
    styling?: {
      showBullets?: boolean;
      showDates?: boolean;
      showLocation?: boolean;
      showLinks?: boolean;
      showTags?: boolean;
      layout?: 'vertical' | 'horizontal' | 'grid';
    };
  }>;
}

interface CleanMinimalProps {
  data?: TemplateData;
  color?: string;
  visibleSections?: Set<string>;
}

const cleanMinimalTemplateData: TemplateData = {
  personalInfo: {
    name: 'Nikhil Dundu',
    title: 'Supply Chain Analyst',
    address: 'AZ USA',
    email: 'ndundu1804@gmail.com',
    website: 'https://www.linkedin.com/in/nikhild180495/',
    phone: '+1 623-388-1239'
  },
  summary: 'Results-driven Supply Chain Analyst with 5 years of experience. India & USA optimizing end-to-end supply chain operations for heavy equipment, telecom, and defense electronics manufacturers. Proven record of reducing inventory 15 – 25 %, cutting logistics costs 12 – 18 %, and accelerating on-time delivery through data-driven planning. Lean Six Sigma methods, and advanced analytics (Power BI, Tableau, SQL, SAP, ERP, WMS). Adept at Agile & Waterfall project environments, cross-functional leadership, and translating complex data into actionable insights that drive margin and service-level improvements.',
  skills: {
    technical: [
      'Analytics & Reporting: Power BI, Tableau, Advanced Excel (Pivot, Power Query, Solver, VBA)',
      'Database & Languages: SQL Server, MS Access, Python, R, MATLAB',
      'ERP / SCM Systems: SAP (MM, WM, PP, QM, CO), Oracle NetSuite, Looker',
      'Process Ideologies: SDLC, Agile/Scrum, Waterfall, Lean Six Sigma, 5S',
      'Planning & Optimization: Demand Forecasting, S&OP, JIT, ROP, Inventory Optimization, Scorecards',
      'Project & Collaboration: Jira, Confluence, MS Project, SharePoint, Git',
      'Soft Skills: Stakeholder Communication, Cross-functional Leadership, Process Improvement, Data Storytelling'
    ],
    professional: []
  },
  experience: [
    {
      title: 'Supply Chain Analyst — Systel Inc. (Remote — Austin, TX, USA)',
      company: '',
      dates: 'Apr 2023 – Present',
      achievements: [
        'Implemented JIT and ROP inventory models for rugged-server line; reducing excess stock by 15% while maintaining a 98% service level.',
        'Designed and launched Power BI dashboards with Row-Level Security, enabling 50+ users to access real-time inventory and demand KPIs.',
        'Automated manual reporting workflows, cutting weekly report preparation time from 6 hours to under 30 minutes.',
        'Collaborated with cross-functional teams to align demand planning and procurement, improving planning accuracy and visibility.',
        'Led data consolidation and reporting standardization using Excel and SQL, streamlining data-driven decision-making processes.'
      ]
    },
    {
      title: 'Supply Chain Analyst — Sterlite Technologies Ltd. (Chennai, India)',
      company: '',
      dates: 'Apr 2020 – Apr 2023',
      achievements: [
        'Managed end-to-end order fulfillment for fiber optic cables (400+ demand); deployed SAP MM MRP parameters and safety-stock modeling, cutting stockouts 22 %.',
        'Designed integrated Power BI-Tableau supply-chain control tower integrating SAP, WMS, and freight APIs; provided real-time OTD, capacity, and cost dashboards used by COO.',
        'Partnered with procurement to institute Supplier Scorecards (quality, OTD, cost variance), improved top-tier supplier OTD from 85 % to 97 % within 9 months.',
        'Led data consolidation DMAIC project on extrusion line changeovers; reduced setup time 18 % and saved ₹11 M annually.',
        'Forecasted demand using ARIMA & Prophet models in Python, improving 6-month forecast accuracy from 72 % to 88 %.',
        'Automated daily WMS reconciliations via SQL & VBA, eliminating 600+ manual hours per year.'
      ]
    },
    {
      title: 'Supply Chain Analyst — Caterpillar (Chennai, India)',
      company: '',
      dates: 'Jun 2018 – Mar 2020',
      achievements: [
        'Co-developed inventory segmentation (ABC/XYZ) and Goal-Seek/Solver-based reorder policies, reducing working capital by 10 (1.5 % of finished-goods inventory).',
        'Enhanced SAP SD order-to-cash workflow; cut order cycle time 20 % and improved order fillrate 10 pp.',
        'Piloted barcode/RFID tracking for engine components; delivered real-time visibility and cut data entry errors 15 %.',
        'Supported implementation of Power BI KPI suite for plant leadership, enabling weekly variance root-cause reviews and driving 5 % productivity gain.',
        'Facilitated supplier negotiations that lowered raw-material cost 12 % and instituted consignment stock for high-turn items.'
      ]
    }
  ],
  education: [
    {
      degree: 'Master of Science, Industrial Engineering (GPA: 3.73) Tempe, Arizona',
      institution: 'Arizona State University',
      dates: 'Aug 2023 - May 2025',
      details: []
    },
    {
      degree: 'Bachelor of Technology, Mechanical Engineering (GPA: 3.65) Chennai, India',
      institution: 'SRM University',
      dates: 'Jun 2013 - Jul 2017',
      details: []
    }
  ],
  projects: [
    {
      Name: 'Supply Chain Optimization Dashboard',
      Description: 'Developed a comprehensive Power BI dashboard integrating SAP and WMS data to provide real-time visibility into inventory levels, demand forecasting, and supplier performance metrics. The dashboard features interactive visualizations for inventory turnover rates, supplier lead times, and demand variability analysis. Implemented automated data refresh mechanisms connecting to multiple ERP systems including SAP MM, WM, and PP modules. Created custom DAX measures for calculating key performance indicators such as inventory carrying costs, stockout frequency, and supplier reliability scores. The solution includes mobile-responsive design enabling field managers to access critical supply chain metrics on-the-go. Integrated advanced analytics capabilities using Python scripts for predictive demand forecasting and anomaly detection. Developed user-specific security roles ensuring data confidentiality across different organizational levels. The dashboard processes over 2 million data points daily and has reduced manual reporting time by 85%. Successfully deployed across 15+ manufacturing facilities with 200+ active users. The project resulted in 20% improvement in inventory accuracy and 15% reduction in carrying costs.',
      Tech_Stack: 'Power BI, SQL Server, SAP, Python, DAX, Azure Data Factory',
      Start_Date: 'Jan 2023',
      End_Date: 'Mar 2023',
      Link: 'https://github.com/example/supply-chain-dashboard'
    },
    {
      Name: 'Inventory Management System',
      Description: 'Built an automated inventory tracking system using RFID technology and machine learning algorithms to optimize stock levels and reduce carrying costs by 15%. The system integrates with existing WMS and ERP platforms to provide real-time inventory visibility across multiple warehouse locations. Implemented RFID readers and sensors at strategic points throughout the supply chain to capture item-level data automatically. Developed machine learning models using Python and scikit-learn to predict demand patterns and optimize reorder points based on historical consumption data. Created a web-based dashboard using React and Node.js for inventory managers to monitor stock levels, set alerts, and generate automated purchase orders. The system includes barcode scanning capabilities for mobile devices enabling warehouse staff to update inventory counts in real-time. Integrated with supplier APIs to enable automated replenishment and reduce manual procurement processes. Implemented data validation rules and exception handling to ensure data integrity and system reliability. The solution processes over 50,000 inventory transactions daily and has improved inventory accuracy from 78% to 96%. Successfully reduced stockout incidents by 40% and excess inventory by 25% across all managed locations.',
      Tech_Stack: 'Python, Machine Learning, RFID, SQL, React, Node.js, MongoDB',
      Start_Date: 'Jun 2022',
      End_Date: 'Dec 2022',
      Link: 'https://github.com/example/inventory-ml'
    }
  ],
  certifications: [
    {
      certificateName: 'Introduction to Data Analytics',
      instituteName: 'IBM',
      startDate: '2023',
      endDate: '2023'
    },
    {
      certificateName: 'Analyzing and Visualizing Data with Microsoft Power BI',
      instituteName: 'Microsoft',
      startDate: '2023',
      endDate: '2023'
    },
    {
      certificateName: 'Lean Six Sigma Green Belt',
      instituteName: 'ASQ (American Society for Quality)',
      startDate: '2022',
      endDate: '2022'
    }
  ],
  additionalInfo: {
    languages: [],
    awards: []
  }
};

const ResumePDF: React.FC<CleanMinimalProps> = ({ data, color, visibleSections }) => {
  // Use the passed data prop if available, otherwise fall back to default data
  const templateData = data || cleanMinimalTemplateData;
  
  // Default visible sections if not provided
  const sections = visibleSections || new Set([
    'basic-details',
    'summary', 
    'skills',
    'experience',
    'education',
    'projects',
    'certifications'
  ]);

  return (
    <div className="max-w-4xl mx-auto px-2 mt-0 bg-white" style={{ 
      fontFamily: 'Arial, Helvetica, Calibri, sans-serif',
      fontSize: '11px',
      lineHeight: '1.3'
    }}>
      {/* Header */}
      <div className="text-center mb-0">
        {templateData.personalInfo && (
          <>
<<<<<<< HEAD
            <h1 className="text-2xl -mb-1 font-bold" style={{ 
=======
            <h1 className="text-2xl py-0 my-0 mb-0 font-bold" style={{ 
>>>>>>> 3369c536
              fontSize: '22px',
              fontWeight: 'bold',
              letterSpacing: '1px',
              color: color || '#1f2937'
            }}>
              {templateData.personalInfo.name || 'Your Full Name'}
            </h1>
            <div className="text-lg font-semibold mb-0" style={{ fontSize: '14px', fontWeight: '600', color: color || '#374151' }}>
              {templateData.personalInfo.title || 'Your Professional Title'}
            </div>
            <div className="text-sm" style={{ fontSize: '11px' }}>
              {templateData.personalInfo.address || 'Your Location'}
              {(templateData.personalInfo.address || templateData.personalInfo.phone || templateData.personalInfo.email) && ' | '}
              {templateData.personalInfo.phone || 'Your Phone'}
              {(templateData.personalInfo.phone || templateData.personalInfo.email) && ' | '}
              {templateData.personalInfo.email || 'your.email@example.com'}
              {templateData.personalInfo.linkedin && (
                <> | <a href={templateData.personalInfo.linkedin} target="_blank" rel="noopener noreferrer" style={{ color: '#0077b5', textDecoration: 'underline' }}>LinkedIn</a></>
              )}
              {templateData.personalInfo.github && (
                <> | <a href={templateData.personalInfo.github} target="_blank" rel="noopener noreferrer" style={{ color: '#0077b5', textDecoration: 'underline' }}>GitHub</a></>
              )}
              {templateData.personalInfo.website && !templateData.personalInfo.linkedin && !templateData.personalInfo.github && (
                <> | {templateData.personalInfo.website}</>
              )}
            </div>
          </>
        )}
      </div>

      {/* Summary */}
<<<<<<< HEAD
      {templateData.summary !== null && templateData.summary !== undefined && (
        <div className="mb-0 -mt-1" style={{ position: 'relative' }}>
          <h2 className="text-center font-bold -mb-1 uppercase" style={{ 
=======
      {sections.has('summary') && (
        <div className="mb-0 mt-0" style={{ position: 'relative' }}>
          <h2 className="text-center font-bold mb-0 uppercase" style={{ 
>>>>>>> 3369c536
            fontSize: '13px',
            fontWeight: 'bold',
            letterSpacing: '0.5px',
            lineHeight: '2.5',
            color: color || '#1f2937'
          }}>
            SUMMARY
          </h2>
          <div className="ml-0 mt-0 mb-0 p-0" >
            <div className="text-sm" style={{ 
              fontSize: '12px',
              lineHeight: '1.4',
              textAlign: 'justify',
              color: '#000000',
              fontWeight: '500'
            }}>
<<<<<<< HEAD
              {templateData.summary || 'Write a compelling summary of your professional background and key strengths...'}
=======
              {templateData.summary && templateData.summary.trim() !== '' 
                ? templateData.summary 
                : 'Write a compelling summary of your professional background and key strengths...'}
>>>>>>> 3369c536
            </div>
          </div>
        </div>
      )}

      {/* Technical Skills */}
<<<<<<< HEAD
      {templateData.skills?.technical !== null && templateData.skills?.technical !== undefined && (
        <div className="mb-0 -mt-1">
          <h2 className="text-center font-bold -mb-1 uppercase" style={{ 
=======
      {sections.has('skills') && (
        <div className="mb-0 mt-0">
          <h2 className="text-center font-bold mb-0 uppercase" style={{ 
>>>>>>> 3369c536
            fontSize: '13px',
            fontWeight: 'bold',
            letterSpacing: '0.5px',
              lineHeight: '2.5',
            color: color || '#1f2937'
          }}>
            TECHNICAL SKILLS
          </h2>
          <div className="space-y-0">
            {templateData.skills?.technical && templateData.skills.technical !== null && templateData.skills.technical !== undefined ? (
              typeof templateData.skills.technical === 'object' && !Array.isArray(templateData.skills.technical) ? (
                // Handle categorized skills structure - display as "Category: skills"
                Object.entries(templateData.skills.technical).map(([category, skills]) => {
                  // Skip empty categories
                  if (!skills || (Array.isArray(skills) && skills.length === 0)) {
                    return null;
                  }
                  
                  // Ensure skills is an array
                  const skillsArray = Array.isArray(skills) ? skills : [skills];
                  
                  return (
                    <div key={category} className="text-sm" style={{ 
                      fontSize: '11px',
                      lineHeight: '1.3',
                      color: '#000000'
                    }}>
                      <span className="font-bold" style={{ fontWeight: 'bold' }}>{category}:</span> {skillsArray.filter(skill => skill && typeof skill === 'string').join(', ')}
                    </div>
                  );
<<<<<<< HEAD
                }
              })
=======
                }).filter(Boolean) // Remove null entries
              ) : Array.isArray(templateData.skills.technical) && templateData.skills.technical.length > 0 ? (
                // Handle flat skills array - parse key-value pairs
                templateData.skills.technical.map((skill, index) => {
                  if (!skill || typeof skill !== 'string') return null;
                  
                  // Check if skill contains a colon (key-value format)
                  if (skill.includes(':')) {
                    const [key, value] = skill.split(':', 2);
                    return (
                      <div key={index} className="text-sm" style={{ 
                        fontSize: '11px',
                        lineHeight: '1.3',
                        color: '#000000'
                      }}>
                        <span className="font-bold" style={{ fontWeight: 'bold' }}>{key.trim()}:</span> {value.trim()}
                      </div>
                    );
                  } else {
                    // Fallback for skills without colon
                    return (
                      <div key={index} className="text-sm" style={{ 
                        fontSize: '11px',
                        lineHeight: '1.3',
                        color: '#000000'
                      }}>
                        {skill}
                      </div>
                    );
                  }
                })
              ) : (
                // Show placeholder when no skills are present
                <div className="text-sm" style={{ 
                  fontSize: '11px',
                  lineHeight: '1.3',
                  color: '#666666',
                  fontStyle: 'italic'
                }}>
                  Add your technical skills here...
                </div>
              )
>>>>>>> 3369c536
            ) : (
              // Show placeholder when no skills are present
              <div className="text-sm" style={{ 
                fontSize: '11px',
                lineHeight: '1.3',
                color: '#666666',
                fontStyle: 'italic'
              }}>
                Add your technical skills here...
              </div>
            )}
          </div>
        </div>
      )}

      {/* Professional Experience */}
<<<<<<< HEAD
      {Array.isArray(templateData.experience) && (
        <div className="-mb-2 -mt-1">
          <h2 className="text-center font-bold -mb-3 mt-1 uppercase" style={{ 
=======
      {sections.has('experience') && (
        <div className="mb-0 ">
          <h2 className="text-center font-bold mt-2 uppercase" style={{ 
>>>>>>> 3369c536
            fontSize: '13px',
            fontWeight: 'bold',
            lineHeight: '2.5',  
            letterSpacing: '0.5px',
            color: color || '#1f2937'
          }}>
            PROFESSIONAL EXPERIENCE
          </h2>
          <div className="-space-y-2">
<<<<<<< HEAD
            {templateData.experience.length > 0 ? (
=======
            {Array.isArray(templateData.experience) && templateData.experience.length > 0 ? (
>>>>>>> 3369c536
              templateData.experience.map((exp, index) => {
                return (
                  <div key={index} >
                    
                    <div className="flex justify-between items-start ">
                      <div className="flex-1">
                        <h3 className="font-bold" style={{ 
                          fontSize: '11px',
                          fontWeight: 'bold',
                          letterSpacing: '0.3px'
                        }}>
                          {exp.title || 'Job Title'}
                        </h3>
                        <p className="text-gray-600 -mt-2 mb-1" style={{ 
                          fontSize: '10px',
                          fontWeight: '500',
                           letterSpacing: '0.2px'
                        }}>
                          <b>{exp.company || 'Company Name'}</b>
                        </p>
                      </div>
                      <div className="font-bold text-right mt-2" style={{ 
                        fontSize: '11px',
                        fontWeight: 'bold',
                        letterSpacing: '0.2px'
                      }}>
                        {exp.dates || 'Start Date - End Date'}
                      </div>
                    </div>
                    <div className="space-y-0 ml-0 mt-0">
                      {Array.isArray(exp.achievements) && exp.achievements.length > 0 ? (
                        exp.achievements.map((achievement, idx) => (
                          <div key={idx} className="flex items-start" style={{ fontSize: '12px', marginBottom: '2px' }}>
                            <span className="mr-2" style={{ fontWeight: 'bold' }}>•</span>
                            <span className="leading-tight" style={{ lineHeight: '1.2', color: '#000000', fontWeight: '500' }}>{achievement}</span>
                          </div>
                        ))
                      ) : exp.description ? (
                        // Fallback to description if no achievements array
                        <div className="flex items-start" style={{ fontSize: '12px', marginBottom: '2px' }}>
                          <span className="mr-2" style={{ fontWeight: 'bold' }}>•</span>
                          <span className="leading-tight" style={{ lineHeight: '1.2', color: '#000000', fontWeight: '500' }}>{exp.description}</span>
                        </div>
                      ) : (
                        // Show placeholder when no content
                        <div className="flex items-start" style={{ fontSize: '12px', marginBottom: '2px' }}>
                          <span className="mr-2" style={{ fontWeight: 'bold' }}>•</span>
                          <span className="leading-tight" style={{ lineHeight: '1.2', color: '#666666', fontWeight: '500', fontStyle: 'italic' }}>Describe your key responsibilities and achievements...</span>
                        </div>
                      )}
                    </div>
                  </div>
                );
              })
            ) : (
              // Show placeholder when no experience entries
              <div className="flex items-start" style={{ fontSize: '12px', marginBottom: '2px' }}>
                <span className="mr-2" style={{ fontWeight: 'bold' }}>•</span>
                <span className="leading-tight" style={{ lineHeight: '1.2', color: '#666666', fontWeight: '500', fontStyle: 'italic' }}>Add your work experience here...</span>
              </div>
            )}
          </div>
        </div>
      )}

     

      {/* Projects */}
<<<<<<< HEAD
      {Array.isArray(templateData.projects) && (
        <div className="-mb-3 -mt-1">
          <h2 className="text-center font-bold -mb-1  uppercase" style={{ 
=======
      {sections.has('projects') && (
        <div className="mb-0 mt-0">
          <h2 className="text-center font-bold mb-0  uppercase" style={{ 
>>>>>>> 3369c536
            fontSize: '13px',
            fontWeight: 'bold',
            letterSpacing: '0.5px',
            lineHeight: '2.5',  
            color: color || '#1f2937'
          }}>
            PROJECTS
          </h2>
          <div className="-space-y-2 -mt-4">
<<<<<<< HEAD
            {templateData.projects.length > 0 ? (
=======
            {Array.isArray(templateData.projects) && templateData.projects.length > 0 ? (
>>>>>>> 3369c536
              templateData.projects.map((project, index) => (
                <div key={index} style={{ marginBottom: '-10px' }}>
                                     <div className="-mb-1.5">
                       <div className="flex justify-between items-center">
                         <div className="flex items-center gap-2">
                           <h3 className="font-bold" style={{ 
                             fontSize: '11px',
                             fontWeight: 'bold',
                             letterSpacing: '0.3px'
                           }}>
                             {project.Name || 'Project Name'}
                           </h3>
                           <span className="text-sm" style={{ 
                             fontSize: '10px',
                             color: '#666',
                             letterSpacing: '0.2px'
                           }}>
                             {project.Tech_Stack || 'Tech Stack'}
                           </span>
                         </div>
                                               {(project.Start_Date || project.End_Date) ? (
                            <div className="font-bold" style={{ 
                              fontSize: '11px',
                              fontWeight: 'bold'
                            }}>
                              {project.Start_Date && project.End_Date 
                                ? `${project.Start_Date} - ${project.End_Date}`
                                : project.Start_Date || project.End_Date
                              }
                            </div>
                          ) : (
                            <div className="font-bold" style={{ 
                              fontSize: '11px',
                              fontWeight: 'bold',
                              color: '#666666',
                              fontStyle: 'italic'
                            }}>
                              Start Date - End Date
                            </div>
                          )}
                       </div>
                     </div>
                    <div className="space-y-0 ml-0 mt-0">
                      {project.Description ? (
                        <div className="flex items-start" style={{ fontSize: '12px', marginBottom: '2px' }}>
                          <span className="mr-2" style={{ fontWeight: 'bold' }}>•</span>
                          <span className="leading-tight" style={{ lineHeight: '1.2', color: '#000000', fontWeight: '500' }}>{project.Description}</span>
                        </div>
                      ) : (
                        <div className="flex items-start" style={{ fontSize: '12px', marginBottom: '2px' }}>
                          <span className="mr-2" style={{ fontWeight: 'bold' }}>•</span>
                          <span className="leading-tight" style={{ lineHeight: '1.2', color: '#666666', fontWeight: '500', fontStyle: 'italic' }}>Describe your project details...</span>
                        </div>
                      )}
                    </div>
                  </div>
              ))
            ) : (
              // Show placeholder when no projects
              <div className="flex items-start" style={{ fontSize: '12px', marginBottom: '2px' }}>
                <span className="mr-2" style={{ fontWeight: 'bold' }}>•</span>
                <span className="leading-tight" style={{ lineHeight: '1.2', color: '#666666', fontWeight: '500', fontStyle: 'italic' }}>Add your projects here...</span>
              </div>
            )}
          </div>
        </div>
      )}
<<<<<<< HEAD
             {/* Education */}
      {Array.isArray(templateData.education) && (
        <div className="mb-0 -mt-1">
          <h2 className="text-center font-bold -mb-1 mt-2 uppercase" style={{ 
=======
      
      {/* Education */}
      {sections.has('education') && (
        <div className="mb-0 ">
          <h2 className="text-center font-bold mt-4 uppercase" style={{ 
>>>>>>> 3369c536
            fontSize: '13px',
            fontWeight: 'bold',
            lineHeight: '2.5',  
            letterSpacing: '0.5px',
            color: color || '#1f2937'
          }}>
            EDUCATION
          </h2>
          <div className="space-y-0">
<<<<<<< HEAD
            {templateData.education.length > 0 ? (
=======
            {Array.isArray(templateData.education) && templateData.education.length > 0 ? (
>>>>>>> 3369c536
              templateData.education.map((edu, index) => (
                <div key={index} className="flex justify-between items-start" style={{ marginBottom: '6px' }}>
                  <div>
                    <div className="font-bold" style={{ 
                      fontSize: '11px',
                      fontWeight: 'bold',
                      letterSpacing: '0.3px'
                    }}>
                      {edu.institution || 'Institution Name'}
                    </div>
                    <div style={{ fontSize: '11px', letterSpacing: '0.2px', color: '#000000' }}>
                      {edu.degree || 'Degree/Program'}
                    </div>
                  </div>
                  <div className="font-bold" style={{ 
                    fontSize: '11px',
                    fontWeight: 'bold',
                    letterSpacing: '0.2px'
                  }}>
                    {edu.dates || 'Graduation Year'}
                    </div>
                </div>
              ))
            ) : (
              // Show placeholder when no education entries
              <div className="flex justify-between items-start" style={{ marginBottom: '6px' }}>
                <div>
                  <div className="font-bold" style={{ 
                    fontSize: '11px',
                    fontWeight: 'bold',
                    letterSpacing: '0.3px',
                    color: '#666666',
                    fontStyle: 'italic'
                  }}>
                    Institution Name
                  </div>
                  <div style={{ fontSize: '11px', letterSpacing: '0.2px', color: '#666666', fontStyle: 'italic' }}>
                    Degree/Program
                  </div>
                </div>
                <div className="font-bold" style={{ 
                  fontSize: '11px',
                  fontWeight: 'bold',
                  letterSpacing: '0.2px',
                  color: '#666666',
                  fontStyle: 'italic'
                }}>
                  Graduation Year
                  </div>
              </div>
            )}
          </div>
        </div>
      )}

      {/* Certifications */}
<<<<<<< HEAD
      {Array.isArray(templateData.certifications) && (
        <div className="-mb-30 -mt-1">
          <h2 className="text-center font-bold -mb-1 uppercase" style={{ 
=======
      {sections.has('certifications') && (
        <div className="mb-0 mt-0">
          <h2 className="text-center font-bold mb-0 uppercase" style={{ 
>>>>>>> 3369c536
            fontSize: '13px',
            fontWeight: 'bold',
            letterSpacing: '0.5px',
            lineHeight: '2.5',  
            color: color || '#1f2937'
          }}>
            CERTIFICATIONS
          </h2>
          <div className="space-y-0">
<<<<<<< HEAD
            {templateData.certifications.length > 0 ? (
=======
            {Array.isArray(templateData.certifications) && templateData.certifications.length > 0 ? (
>>>>>>> 3369c536
              templateData.certifications.map((cert, index) => (
                <div key={index} className="flex justify-between items-start" style={{ marginBottom: '6px' }}>
                  <div>
                    <div style={{ 
                      fontSize: '11px',
                      letterSpacing: '0.2px',
                      color: '#000000'
                    }}>
                      <span style={{ fontWeight: 'bold' }}>{cert.certificateName || 'Certificate Name'}</span> - <span style={{ color: '#000000' }}>{cert.instituteName || 'Issuing Organization'}</span>
                    </div>
                  </div>
                  {(cert.startDate || cert.endDate) ? (
                    <div className="font-bold" style={{ 
                      fontSize: '11px',
                      fontWeight: 'bold',
                      letterSpacing: '0.2px'
                    }}>
                      {cert.startDate && cert.endDate 
                        ? `${cert.startDate} - ${cert.endDate}`
                        : cert.startDate || cert.endDate
                      }
                    </div>
                  ) : (
                    <div className="font-bold" style={{ 
                      fontSize: '11px',
                      fontWeight: 'bold',
                      letterSpacing: '0.2px',
                      color: '#666666',
                      fontStyle: 'italic'
                    }}>
                      Issue Date
                    </div>
                  )}
                </div>
              ))
            ) : (
              // Show placeholder when no certifications
              <div className="flex justify-between items-start" style={{ marginBottom: '6px' }}>
                <div>
                  <div style={{ 
                    fontSize: '11px',
                    letterSpacing: '0.2px',
                    color: '#666666',
                    fontStyle: 'italic'
                  }}>
                    <span style={{ fontWeight: 'bold' }}>Certificate Name</span> - <span style={{ color: '#666666' }}>Issuing Organization</span>
                  </div>
                </div>
                <div className="font-bold" style={{ 
                  fontSize: '11px',
                  fontWeight: 'bold',
                  letterSpacing: '0.2px',
                  color: '#666666',
                  fontStyle: 'italic'
                }}>
                  Issue Date
                </div>
              </div>
            )}
          </div>
        </div>
      )}
    </div>
  );
};

export default ResumePDF;<|MERGE_RESOLUTION|>--- conflicted
+++ resolved
@@ -233,11 +233,7 @@
       <div className="text-center mb-0">
         {templateData.personalInfo && (
           <>
-<<<<<<< HEAD
-            <h1 className="text-2xl -mb-1 font-bold" style={{ 
-=======
             <h1 className="text-2xl py-0 my-0 mb-0 font-bold" style={{ 
->>>>>>> 3369c536
               fontSize: '22px',
               fontWeight: 'bold',
               letterSpacing: '1px',
@@ -269,15 +265,9 @@
       </div>
 
       {/* Summary */}
-<<<<<<< HEAD
-      {templateData.summary !== null && templateData.summary !== undefined && (
-        <div className="mb-0 -mt-1" style={{ position: 'relative' }}>
-          <h2 className="text-center font-bold -mb-1 uppercase" style={{ 
-=======
       {sections.has('summary') && (
         <div className="mb-0 mt-0" style={{ position: 'relative' }}>
           <h2 className="text-center font-bold mb-0 uppercase" style={{ 
->>>>>>> 3369c536
             fontSize: '13px',
             fontWeight: 'bold',
             letterSpacing: '0.5px',
@@ -294,28 +284,18 @@
               color: '#000000',
               fontWeight: '500'
             }}>
-<<<<<<< HEAD
-              {templateData.summary || 'Write a compelling summary of your professional background and key strengths...'}
-=======
               {templateData.summary && templateData.summary.trim() !== '' 
                 ? templateData.summary 
                 : 'Write a compelling summary of your professional background and key strengths...'}
->>>>>>> 3369c536
             </div>
           </div>
         </div>
       )}
 
       {/* Technical Skills */}
-<<<<<<< HEAD
-      {templateData.skills?.technical !== null && templateData.skills?.technical !== undefined && (
-        <div className="mb-0 -mt-1">
-          <h2 className="text-center font-bold -mb-1 uppercase" style={{ 
-=======
       {sections.has('skills') && (
         <div className="mb-0 mt-0">
           <h2 className="text-center font-bold mb-0 uppercase" style={{ 
->>>>>>> 3369c536
             fontSize: '13px',
             fontWeight: 'bold',
             letterSpacing: '0.5px',
@@ -346,10 +326,6 @@
                       <span className="font-bold" style={{ fontWeight: 'bold' }}>{category}:</span> {skillsArray.filter(skill => skill && typeof skill === 'string').join(', ')}
                     </div>
                   );
-<<<<<<< HEAD
-                }
-              })
-=======
                 }).filter(Boolean) // Remove null entries
               ) : Array.isArray(templateData.skills.technical) && templateData.skills.technical.length > 0 ? (
                 // Handle flat skills array - parse key-value pairs
@@ -392,7 +368,6 @@
                   Add your technical skills here...
                 </div>
               )
->>>>>>> 3369c536
             ) : (
               // Show placeholder when no skills are present
               <div className="text-sm" style={{ 
@@ -409,15 +384,9 @@
       )}
 
       {/* Professional Experience */}
-<<<<<<< HEAD
-      {Array.isArray(templateData.experience) && (
-        <div className="-mb-2 -mt-1">
-          <h2 className="text-center font-bold -mb-3 mt-1 uppercase" style={{ 
-=======
       {sections.has('experience') && (
         <div className="mb-0 ">
           <h2 className="text-center font-bold mt-2 uppercase" style={{ 
->>>>>>> 3369c536
             fontSize: '13px',
             fontWeight: 'bold',
             lineHeight: '2.5',  
@@ -427,11 +396,7 @@
             PROFESSIONAL EXPERIENCE
           </h2>
           <div className="-space-y-2">
-<<<<<<< HEAD
-            {templateData.experience.length > 0 ? (
-=======
             {Array.isArray(templateData.experience) && templateData.experience.length > 0 ? (
->>>>>>> 3369c536
               templateData.experience.map((exp, index) => {
                 return (
                   <div key={index} >
@@ -500,15 +465,9 @@
      
 
       {/* Projects */}
-<<<<<<< HEAD
-      {Array.isArray(templateData.projects) && (
-        <div className="-mb-3 -mt-1">
-          <h2 className="text-center font-bold -mb-1  uppercase" style={{ 
-=======
       {sections.has('projects') && (
         <div className="mb-0 mt-0">
           <h2 className="text-center font-bold mb-0  uppercase" style={{ 
->>>>>>> 3369c536
             fontSize: '13px',
             fontWeight: 'bold',
             letterSpacing: '0.5px',
@@ -518,11 +477,7 @@
             PROJECTS
           </h2>
           <div className="-space-y-2 -mt-4">
-<<<<<<< HEAD
-            {templateData.projects.length > 0 ? (
-=======
             {Array.isArray(templateData.projects) && templateData.projects.length > 0 ? (
->>>>>>> 3369c536
               templateData.projects.map((project, index) => (
                 <div key={index} style={{ marginBottom: '-10px' }}>
                                      <div className="-mb-1.5">
@@ -590,18 +545,11 @@
           </div>
         </div>
       )}
-<<<<<<< HEAD
-             {/* Education */}
-      {Array.isArray(templateData.education) && (
-        <div className="mb-0 -mt-1">
-          <h2 className="text-center font-bold -mb-1 mt-2 uppercase" style={{ 
-=======
       
       {/* Education */}
       {sections.has('education') && (
         <div className="mb-0 ">
           <h2 className="text-center font-bold mt-4 uppercase" style={{ 
->>>>>>> 3369c536
             fontSize: '13px',
             fontWeight: 'bold',
             lineHeight: '2.5',  
@@ -611,11 +559,7 @@
             EDUCATION
           </h2>
           <div className="space-y-0">
-<<<<<<< HEAD
-            {templateData.education.length > 0 ? (
-=======
             {Array.isArray(templateData.education) && templateData.education.length > 0 ? (
->>>>>>> 3369c536
               templateData.education.map((edu, index) => (
                 <div key={index} className="flex justify-between items-start" style={{ marginBottom: '6px' }}>
                   <div>
@@ -672,15 +616,9 @@
       )}
 
       {/* Certifications */}
-<<<<<<< HEAD
-      {Array.isArray(templateData.certifications) && (
-        <div className="-mb-30 -mt-1">
-          <h2 className="text-center font-bold -mb-1 uppercase" style={{ 
-=======
       {sections.has('certifications') && (
         <div className="mb-0 mt-0">
           <h2 className="text-center font-bold mb-0 uppercase" style={{ 
->>>>>>> 3369c536
             fontSize: '13px',
             fontWeight: 'bold',
             letterSpacing: '0.5px',
@@ -690,11 +628,7 @@
             CERTIFICATIONS
           </h2>
           <div className="space-y-0">
-<<<<<<< HEAD
-            {templateData.certifications.length > 0 ? (
-=======
             {Array.isArray(templateData.certifications) && templateData.certifications.length > 0 ? (
->>>>>>> 3369c536
               templateData.certifications.map((cert, index) => (
                 <div key={index} className="flex justify-between items-start" style={{ marginBottom: '6px' }}>
                   <div>
