--- conflicted
+++ resolved
@@ -87,9 +87,6 @@
 interface CleanMinimalProps {
   data?: TemplateData;
   color?: string;
-<<<<<<< HEAD
-  highlightedSections?: Set<string>;
-=======
   visibleSections?: Set<string>;
   sectionOrder?: string[];
   customization?: {
@@ -132,7 +129,6 @@
       lineHeight: number;
     };
   };
->>>>>>> 9244e154
 }
 
 const cleanMinimalTemplateData: TemplateData = {
@@ -251,22 +247,6 @@
   }
 };
 
-<<<<<<< HEAD
-const ResumePDF: React.FC<CleanMinimalProps> = ({ data, color, highlightedSections }) => {
-  // Use the passed data prop if available, otherwise fall back to default data
-  const templateData = data || cleanMinimalTemplateData;
-  
-  // Helper function to get highlighting styles
-  const getHighlightStyle = (sectionName: string) => {
-    return highlightedSections?.has(sectionName) ? {
-      backgroundColor: 'rgba(255, 235, 59, 0.15)',
-      borderLeft: '4px solid #ffc107',
-      paddingLeft: '8px',
-      position: 'relative' as const
-    } : {};
-  };
-  
-=======
 const ResumePDF: React.FC<CleanMinimalProps> = ({ data, color, visibleSections }) => {
   // Use the passed data prop if available, otherwise fall back to default data
   const templateData = data || cleanMinimalTemplateData;
@@ -282,7 +262,6 @@
     'certifications'
   ]);
 
->>>>>>> 9244e154
   return (
     <div className="max-w-4xl mx-auto px-2 mt-0 bg-white" style={{ 
       fontFamily: 'Arial, Helvetica, Calibri, sans-serif',
