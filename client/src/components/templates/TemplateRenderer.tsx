--- conflicted
+++ resolved
@@ -93,26 +93,6 @@
   templateId: string;
   data?: TemplateData;
   color?: string;
-<<<<<<< HEAD
-  highlightedSections?: Set<string>;
-}
-
-const TemplateRenderer: React.FC<TemplateRendererProps> = ({ templateId, data, color, highlightedSections }) => {
-  const renderTemplate = () => {
-    switch (templateId) {
-      case 'modern-professional':
-        return <ModernProfessional data={data} color={color} highlightedSections={highlightedSections} />;
-      case 'clean-minimal':
-        return <CleanMinimal data={data} color={color} highlightedSections={highlightedSections} />;
-      case 'creative-designer':
-        return <CreativeDesigner data={data} color={color} highlightedSections={highlightedSections} />;
-      case 'executive-classic':
-        return <ExecutiveClassic data={data} color={color} highlightedSections={highlightedSections} />;
-      case 'business-professional':
-        return <BusinessProfessional data={data} color={color} highlightedSections={highlightedSections} />;
-      default:
-        return <ModernProfessional data={data} color={color} highlightedSections={highlightedSections} />;
-=======
   visibleSections?: Set<string>;
   sectionOrder?: string[];
   customization?: {
@@ -174,7 +154,6 @@
         return <EliteModern data={data} color={color} visibleSections={visibleSections} sectionOrder={sectionOrder} customization={customization} />;
       default:
         return <ModernProfessional data={data} color={color} visibleSections={visibleSections} sectionOrder={sectionOrder} customization={customization} />;
->>>>>>> 9244e154
     }
   };
 
