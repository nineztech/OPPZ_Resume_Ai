
import { useState, useEffect, useRef } from 'react';
import { useLocation, useNavigate } from 'react-router-dom';
import { tokenUtils } from '@/lib/utils';
import { useToast } from '@/hooks/use-toast';
import { API_URL } from '@/lib/apiConfig';
// Updated for FlowCV-style customization

import { Button } from '@/components/ui/button';
import { Card } from '@/components/ui/card';
import { Input } from '@/components/ui/input';
import { Label } from '@/components/ui/label';
import { Textarea } from '@/components/ui/textarea';
import { Separator } from '@/components/ui/separator';
import { 
  ArrowLeft, 
  Save, 
  Download, 
  Eye, 
  User, 
  Briefcase,
  GraduationCap,
  Award,
  Activity,
  FileText,
  ChevronLeft,
  ChevronRight,
  Code,
  Users,
  Plus
} from 'lucide-react';
import TemplateRenderer from '@/components/templates/TemplateRenderer';
import { templates as templateData, getTemplateById } from '@/data/templates';
import type { Template } from '@/data/templates';
import ResumePreviewModal from '@/components/modals/ResumePreviewModal';
import AddCustomSectionModal from '@/components/modals/AddCustomSectionModal';
<<<<<<< HEAD
=======
import AIEnhancementModal from '@/components/modals/AIEnhancementModal';
>>>>>>> aabfdf25
import ColorCustomizationPanel from '@/components/customization/ColorCustomizationPanel';
import TypographyCustomizationPanel from '@/components/customization/TypographyCustomizationPanel';
import LayoutCustomizationPanel from '@/components/customization/LayoutCustomizationPanel';
import PresetThemesPanel from '@/components/customization/PresetThemesPanel';
import SectionVisibilityOrderPanel from '@/components/customization/SectionVisibilityOrderPanel';
import EntryLayoutPanel from '@/components/customization/EntryLayoutPanel';
import NameCustomizationPanel from '@/components/customization/NameCustomizationPanel';
import ProfessionalTitleCustomizationPanel from '@/components/customization/ProfessionalTitleCustomizationPanel';
import { generatePDF, downloadPDF } from '@/services/pdfService';

// Helper function to extract tech stack from project description
const extractTechStackFromDescription = (description: string): string => {
  if (!description || typeof description !== "string") return "";
  
  // Common technology patterns to look for
  const techPatterns = [
    // Programming Languages
    /\b(JavaScript|TypeScript|Python|Java|C\+\+|C#|PHP|Ruby|Go|Rust|Swift|Kotlin|Scala|R|MATLAB|Perl)\b/gi,
    // Frontend Frameworks
    /\b(React|Angular|Vue|Vue\.js|Svelte|Ember|Backbone|jQuery|Bootstrap|Tailwind|TailwindCSS)\b/gi,
    // Backend Frameworks
    /\b(Express|Node\.js|NodeJS|Django|Flask|Spring|Laravel|Rails|ASP\.NET|FastAPI|NestJS)\b/gi,
    // Databases
    /\b(MySQL|PostgreSQL|MongoDB|Redis|Cassandra|DynamoDB|SQLite|MariaDB|SQL Server|Elasticsearch|Oracle)\b/gi,
    // Cloud Platforms
    /\b(AWS|Azure|GCP|Google Cloud|Docker|Kubernetes|Heroku|Vercel|Netlify|Firebase)\b/gi,
    // Tools & Libraries
    /\b(Git|GitHub|GitLab|Bitbucket|Jenkins|Docker|Kubernetes|Webpack|Babel|NPM|Yarn|Maven|Gradle)\b/gi,
    // Testing
    /\b(Jest|Cypress|Selenium|JUnit|Mocha|Jasmine|Pytest|RSpec)\b/gi,
    // Other Technologies
    /\b(HTML|CSS|SASS|SCSS|LESS|REST|GraphQL|SOAP|JSON|XML|OAuth|JWT)\b/gi
  ];
  
  const foundTechs = new Set<string>();
  
  techPatterns.forEach(pattern => {
    const matches = description.match(pattern);
    if (matches) {
      matches.forEach(match => {
        foundTechs.add(match.trim());
      });
    }
  });
  
  return Array.from(foundTechs).join(', ');
};

// Helper function to safely process description text
// const safeProcessDescription = (description: any): string[] => {
//   // Handle null, undefined, or non-string values
//   if (!description || typeof description !== "string") {
//     return [];
//   }
//   if (description.trim().length === 0) {
//     return [];
//   }
//   try {
//     // Regex to check if any line starts with a bullet, asterisk, dash, or similar
//     const bulletPattern = /^([.•*]\s+)/m;
//     if (bulletPattern.test(description)) {
//       // Split by line, keep only lines starting with a bullet, then remove the bullet marker
//       return description
//         .split(/\r?\n/)
//         .map((line: string) => line.trim())
//         .filter((line: string) => bulletPattern.test(line))
//         .map((line: string) => line.replace(bulletPattern, ""))
//         .filter((line: string) => line.length > 0);
//     } else {
//       // Otherwise, split by sentence-ending punctuation, keep only non-empty results
//       return description
//         .split(/(?<=[.!?])\s+/)
//         .map((sent: string) => sent.trim())
//         .filter((sent: string) => sent.length > 0);
//     }
//   } catch (error) {
//     // Return the original description as array if error occurs
//     console.warn('Error processing description:', error, 'Description:', description);
//     return [String(description)];
//   }
// };
// Always returns an array of bullet-ready strings
const safeProcessDescription = (description: any): string[] => {
  if (!description || typeof description !== "string") return [];
  let text = description.trim();
  if (!text) return [];

  try {
    // Normalize line endings and spaces
    text = text.replace(/\r\n?/g, "\n").replace(/\u00A0/g, " "); // CRLF -> LF, nbsp -> space

    // 1) Handle newline-separated descriptions (from backend parsing)
    // Split on \n and filter out empty lines
    const newlineParts = text
      .split(/\n+/g)
      .map(s => s.trim())
      .filter(Boolean);
    
    if (newlineParts.length > 1) {
      return newlineParts;
    }

    // 2) Normalize *any* bullet-like glyphs to a single marker "•"
    //    Includes common MS Word / Wingdings private-use bullets like \uF0B7, etc.
    const BULLET_CHARS = /[\u2022\u2023\u25CF\u25CB\u25A0\u25AA\u25AB\u00B7\u2219\u2043\u25E6\u2027\u25C9\u25C8\u25D8\uF0B7]/g;
    text = text.replace(BULLET_CHARS, "•");

    // 3) If bullets exist anywhere, split *on* them robustly.
    //    Handles cases where "•" is on its own line (Word copy-paste) or inline.
    if (text.includes("•")) {
      // Ensure every bullet starts on a new line: turn spaces-before-• into newline + "• "
      text = text.replace(/(?:^|[ \t]*\n|\s+)•\s*/g, "\n• ");
      // Now split on "\n• " and drop empties
      const partsFromBullets = text
        .split(/\n•\s*/g)
        .map(s => s.trim())
        .filter(Boolean);
      if (partsFromBullets.length > 0) return partsFromBullets;
    }

    // 4) Handle dash/asterisk style bullets at start of lines
    const lines = text
      .split("\n")
      .map(l => l.trim())
      .filter(Boolean);

    const hasDashBullets = lines.some(l => /^[-*–—]\s+/.test(l));
    if (hasDashBullets) {
      return lines
        .map(l => l.replace(/^[-*–—]\s+/, "").trim())
        .filter(Boolean);
    }

    // 5) Sentence splitting even when there's NO space after punctuation.
    //    Insert a newline after ., ?, ! if the next char is a letter/(
    //    e.g., "compliance.Managed" -> "compliance.\nManaged"
    text = text.replace(/([.!?])(?=[A-Za-z(])/g, "$1\n");
    // Optionally treat semicolons as soft breaks:
    text = text.replace(/;(?=\S)/g, ";\n");

    const sentences = text
      .split(/\n+/g)
      .map(s => s.trim())
      .filter(Boolean);

    if (sentences.length > 1) return sentences;

    // 6) Absolute fallback: single bullet
    return [text.trim()];
  } catch (err) {
    console.warn("Error processing description:", err, "Description:", description);
    return [String(description)];
  }
};



interface ResumeData {
  basicDetails: {
    fullName: string;
    professionalTitle: string;
    phone: string;
    email: string;
    location: string;
    website: string;
    github: string;
    linkedin: string;
    profilePicture?: string;
  };
  summary: string;
  objective: string;
  experience: Array<{
    id: string;
    company: string;
    position: string;
    startDate: string;
    endDate: string;
    description: string;
    location: string;
  }>;
  education: Array<{
    id: string;
    institution: string;
    degree: string;
    year: string;
    description: string;
    grade: string;
    location: string;
  }>;
  skills: any; // Can be string[] for flat skills or object for categorized skills
  languages: Array<{
    name: string;
    proficiency: string;
  }>;
  activities: Array<{
    id: string;
    title: string;
    description: string;
  }>;
  projects: Array<{
    id: string;
    name: string;
    techStack: string | null;
    startDate: string;
    endDate: string;
    description: string;
    link: string;
  }>;
  certifications: Array<{
    id: string;
    certificateName: string;
    link: string;
    issueDate: string | null;
    instituteName: string;
  }>;
  references: Array<{
    id: string;
    name: string;
    title: string;
    company: string;
    phone: string;
    email: string;
    relationship: string;
  }>;
  customSections: Array<{
    id: string;
    title: string;
    type: 'text' | 'list' | 'timeline' | 'grid' | 'mixed';
    position: number;
    content: {
      text?: string;
      items?: Array<{
        id: string;
        title?: string;
        subtitle?: string;
        description?: string;
        startDate?: string;
        endDate?: string;
        location?: string;
        link?: string;
        bullets?: string[];
        tags?: string[];
      }>;
      columns?: Array<{
        title: string;
        items: string[];
      }>;
    };
    styling?: {
      showBullets?: boolean;
      showDates?: boolean;
      showLocation?: boolean;
      showLinks?: boolean;
      showTags?: boolean;
      layout?: 'vertical' | 'horizontal' | 'grid';
    };
  }>;
}

const ResumeBuilderPage = () => {
  const location = useLocation();
  const navigate = useNavigate();
  const [activeSection, setActiveSection] = useState('basic-details');
  const [selectedTemplate, setSelectedTemplate] = useState<Template | null>(null);
  const [templateScrollIndex, setTemplateScrollIndex] = useState(0);
  const [isPreviewModalOpen, setIsPreviewModalOpen] = useState(false);
  const [isCustomSectionModalOpen, setIsCustomSectionModalOpen] = useState(false);
  const [aiEnhancementModal, setAiEnhancementModal] = useState({
    isOpen: false,
    type: 'experience' as 'experience' | 'project',
    itemId: '',
    currentContent: '',
    title: ''
  });
  const resumeRef = useRef<HTMLDivElement>(null);
  const [appliedSuggestions, setAppliedSuggestions] = useState<any>(null);
  const [highlightedChanges, setHighlightedChanges] = useState<Set<string>>(new Set());
  const [isSaving, setIsSaving] = useState(false);
  const [resumeId, setResumeId] = useState<number | null>(null);
  const [resumeTitle, setResumeTitle] = useState<string>('');
  const { toast } = useToast();
  const [isDownloading, setIsDownloading] = useState(false);
  const [selectedColor, setSelectedColor] = useState<string>('blue');
  const [visibleSections, setVisibleSections] = useState<Set<string>>(new Set([
    'basic-details',
    'summary',
    'skills',
    'education',
    'experience',
    'activities',
    'projects',
    'certifications',
    'references'
  ]));
  
  // FlowCV-style customization state
  const [customization, setCustomization] = useState({
    theme: {
      primaryColor: '#1f2937',
      secondaryColor: '#374151',
      textColor: '#000000',
      backgroundColor: '#ffffff',
      accentColor: '#1f2937',
      borderColor: '#1f2937',
      headerColor: '#1f2937'
    },
    // FlowCV-style color customization
    colorMode: 'basic' as 'basic' | 'advanced' | 'border',
    accentType: 'accent' as 'accent' | 'multi' | 'image',
    selectedPalette: null as string | null,
    applyAccentTo: {
      name: true,
      headings: true,
      headerIcons: false,
      dotsBarsBubbles: false,
      dates: false,
      linkIcons: false
    },
    // Entry layout customization
    entryLayout: {
      layoutType: 'two-lines' as 'text-left-icons-right' | 'icons-left-text-right' | 'icons-text-icons' | 'two-lines',
      titleSize: 'medium' as 'small' | 'medium' | 'large',
      subtitleStyle: 'normal' as 'normal' | 'bold' | 'italic',
      subtitlePlacement: 'same-line' as 'same-line' | 'next-line',
      indentBody: false,
      listStyle: 'bullet' as 'bullet' | 'hyphen',
<<<<<<< HEAD
      descriptionFormat: 'paragraph' as 'paragraph' | 'points'
=======
      descriptionFormat: 'points' as 'paragraph' | 'points'
>>>>>>> aabfdf25
    },
    // Name customization
    nameCustomization: {
      size: 'm' as 'xs' | 's' | 'm' | 'l' | 'xl',
      bold: true,
      font: 'body' as 'body' | 'creative'
    },
    // Professional title customization
    titleCustomization: {
<<<<<<< HEAD
      size: 's' as 's' | 'm' | 'l',
      position: 'same-line' as 'same-line' | 'below',
      style: 'italic' as 'normal' | 'italic',
=======
      size: 'm' as 's' | 'm' | 'l',
      position: 'below' as 'same-line' | 'below',
      style: 'normal' as 'normal' | 'italic',
>>>>>>> aabfdf25
      separationType: 'vertical-line' as 'vertical-line' | 'bullet' | 'dash' | 'space'
    },
    typography: {
      fontFamily: {
        header: 'Arial, Helvetica, Calibri, sans-serif',
        body: 'Arial, Helvetica, Calibri, sans-serif',
        name: 'Arial, Helvetica, Calibri, sans-serif'
      },
      fontSize: {
        name: 22,
        title: 14,
        headers: 13,
<<<<<<< HEAD
        body: 11,
=======
        body: 12,
>>>>>>> aabfdf25
        subheader: 12
      },
      fontWeight: {
        name: 700,
        headers: 700,
        body: 500
      }
    },
    layout: {
      margins: { top: 0, bottom: 0, left: 8, right: 8 },
<<<<<<< HEAD
      sectionSpacing: 16,
      lineHeight: 1.3
=======
      sectionSpacing: 0,
      lineHeight: 1.2
>>>>>>> aabfdf25
    }
  });
  
  const [sidebarMode, setSidebarMode] = useState<'content' | 'customize'>('content');
  
  // Section order state - default order
  const [sectionOrder, setSectionOrder] = useState([
    'basic-details',
    'summary',
    'skills',
    'experience',
    'education',
    'projects',
    'certifications',
    'activities',
    'references'
  ]);
  
  // Update customization function
  const updateCustomization = (updates: any) => {
    setCustomization(prev => ({ ...prev, ...updates }));
  };

  // Update entry layout function
  const updateEntryLayout = (updates: any) => {
    setCustomization(prev => ({
      ...prev,
      entryLayout: { ...prev.entryLayout, ...updates }
    }));
  };

  // Update name customization function
  const updateNameCustomization = (updates: any) => {
    setCustomization(prev => ({
      ...prev,
      nameCustomization: { ...prev.nameCustomization, ...updates }
    }));
  };

  // Update title customization function
  const updateTitleCustomization = (updates: any) => {
    setCustomization(prev => ({
      ...prev,
      titleCustomization: { ...prev.titleCustomization, ...updates }
    }));
  };

  // Section reordering functions
  const moveSectionUp = (sectionId: string) => {
    setSectionOrder(prev => {
      const currentIndex = prev.indexOf(sectionId);
      if (currentIndex > 0) {
        const newOrder = [...prev];
        [newOrder[currentIndex], newOrder[currentIndex - 1]] = [newOrder[currentIndex - 1], newOrder[currentIndex]];
        return newOrder;
      }
      return prev;
    });
  };

  const moveSectionDown = (sectionId: string) => {
    setSectionOrder(prev => {
      const currentIndex = prev.indexOf(sectionId);
      if (currentIndex < prev.length - 1) {
        const newOrder = [...prev];
        [newOrder[currentIndex], newOrder[currentIndex + 1]] = [newOrder[currentIndex + 1], newOrder[currentIndex]];
        return newOrder;
      }
      return prev;
    });
  };

  
  // Sync selectedColor with customization theme
  useEffect(() => {
    setCustomization(prev => ({
      ...prev,
      theme: {
        ...prev.theme,
        primaryColor: selectedColor,
        accentColor: selectedColor,
        headerColor: selectedColor,
        borderColor: selectedColor
      }
    }));
  }, [selectedColor]);
  
  // Helper function to categorize skills into appropriate categories
  const categorizeSkill = (skill: string): string => {
    const skillLower = skill.toLowerCase().trim();
    
    // Programming Languages (most specific first)
    if (skillLower === 'java' || skillLower === 'javascript' || skillLower === 'typescript' || skillLower === 'python' ||
        skillLower === 'c#' || skillLower === 'c++' || skillLower === 'php' || skillLower === 'ruby' || 
        skillLower === 'swift' || skillLower === 'kotlin' || skillLower === 'go' || skillLower === 'rust' ||
        skillLower === 'scala' || skillLower === 'r' || skillLower === 'matlab' || skillLower === 'perl' ||
        skillLower === 'html' || skillLower === 'css' || skillLower === 'sass' || skillLower === 'scss' ||
        skillLower === 'less' || skillLower === 'jsx' || skillLower === 'tsx' || skillLower.startsWith('html') ||
        skillLower.startsWith('css') || skillLower.includes(' programming') || skillLower.endsWith(' lang')) {
      return 'Languages';
    }
    
    // Frameworks and Libraries
    if (skillLower === 'react' || skillLower === 'angular' || skillLower === 'vue' || skillLower === 'vue.js' ||
        skillLower === 'express' || skillLower === 'node.js' || skillLower === 'nodejs' || skillLower === 'jquery' ||
        skillLower === 'redux' || skillLower === 'bootstrap' || skillLower === 'tailwind' || skillLower === 'tailwindcss' ||
        skillLower === 'spring' || skillLower === 'django' || skillLower === 'flask' || skillLower === 'laravel' ||
        skillLower === 'rails' || skillLower === 'ember' || skillLower === 'backbone' || skillLower === 'svelte' ||
        skillLower.includes('framework') || skillLower.includes('library') || skillLower.includes('.js') ||
        skillLower.includes(' js') || skillLower.endsWith('js')) {
      return 'Frameworks/Libraries';
    }
    
    // Database technologies
    if (skillLower === 'mysql' || skillLower === 'postgresql' || skillLower === 'oracle' || skillLower === 'mongodb' ||
        skillLower === 'redis' || skillLower === 'cassandra' || skillLower === 'dynamodb' || skillLower === 'sqlite' ||
        skillLower === 'mariadb' || skillLower === 'sql server' || skillLower === 'elasticsearch' ||
        skillLower.includes('database') || skillLower.includes('db') || skillLower.includes('sql') ||
        skillLower.includes('nosql')) {
      return 'Database';
    }
    
    // Cloud platforms
    if (skillLower === 'aws' || skillLower === 'azure' || skillLower === 'gcp' || skillLower === 'google cloud' ||
        skillLower === 'docker' || skillLower === 'kubernetes' || skillLower === 'heroku' || skillLower === 'vercel' ||
        skillLower === 'netlify' || skillLower.includes('cloud') || skillLower.includes('k8s')) {
      return 'Cloud';
    }
    
    // Version Control
    if (skillLower === 'git' || skillLower === 'github' || skillLower === 'gitlab' || skillLower === 'bitbucket' ||
        skillLower === 'svn' || skillLower.includes('version control') || skillLower.includes('source control')) {
      return 'Version Control Tools';
    }
    
    // IDEs and Development Tools
    if (skillLower === 'visual studio' || skillLower === 'vs code' || skillLower === 'pycharm' || skillLower === 'intellij' ||
        skillLower === 'eclipse' || skillLower === 'sublime' || skillLower === 'atom' || skillLower === 'vim' ||
        skillLower === 'emacs' || skillLower.includes('ide') || skillLower.includes('editor')) {
      return 'IDEs';
    }
    
    // Web Technologies
    if (skillLower === 'rest api' || skillLower === 'graphql' || skillLower === 'soap' || skillLower === 'json' ||
        skillLower === 'xml' || skillLower === 'ajax' || skillLower === 'websockets' || skillLower === 'oauth' ||
        skillLower.includes('web') || skillLower.includes('api') || skillLower.includes('rest') ||
        skillLower.includes('http') || skillLower.includes('dom')) {
      return 'Web-Technologies';
    }
    
    // Web Servers
    if (skillLower === 'apache' || skillLower === 'nginx' || skillLower === 'tomcat' || skillLower === 'iis' ||
        skillLower === 'websphere' || skillLower.includes('server')) {
      return 'Web Server';
    }
    
    // Methodologies
    if (skillLower === 'agile' || skillLower === 'scrum' || skillLower === 'kanban' || skillLower === 'waterfall' ||
        skillLower === 'sdlc' || skillLower === 'devops' || skillLower === 'ci/cd' ||
        skillLower.includes('methodology') || skillLower.includes('agile')) {
      return 'Methodologies';
    }
    
    // Operating Systems
    if (skillLower === 'windows' || skillLower === 'linux' || skillLower === 'macos' || skillLower === 'ubuntu' ||
        skillLower === 'centos' || skillLower === 'unix' || skillLower.includes('os')) {
      return 'Operating Systems';
    }
    
    // Professional/Soft Skills
    if (skillLower.includes('communication') || skillLower.includes('leadership') || skillLower.includes('team') ||
        skillLower.includes('problem-solving') || skillLower.includes('analytical') || skillLower.includes('collaboration') ||
        skillLower.includes('self-motivated') || skillLower.includes('detail-oriented') || skillLower.includes('adaptability') ||
        skillLower.includes('management') || skillLower.includes('presentation')) {
      return 'Professional Skills';
    }
    
    // Testing and Quality Assurance
    if (skillLower === 'junit' || skillLower === 'selenium' || skillLower === 'postman' || skillLower === 'insomnia' ||
        skillLower === 'jest' || skillLower === 'cypress' || skillLower === 'mocha' || skillLower === 'jasmine' ||
        skillLower.includes('testing') || skillLower.includes('qa') || skillLower.includes('test')) {
      return 'Testing';
    }
    
    // Build and Deployment Tools
    if (skillLower === 'webpack' || skillLower === 'babel' || skillLower === 'npm' || skillLower === 'yarn' ||
        skillLower === 'maven' || skillLower === 'gradle' || skillLower === 'gulp' || skillLower === 'grunt' ||
        skillLower === 'jenkins' || skillLower.includes('build') || skillLower.includes('deploy')) {
      return 'Build Tools';
    }
    
    // Default category for other tools
    return 'Other Tools';
  };
  
  const [resumeData, setResumeData] = useState<ResumeData>({
    basicDetails: {
      fullName: '',
      professionalTitle: '',
      phone: '',
      email: '',
      location: '',
      website: '',
      github: '',
      linkedin: ''
    },
    summary: '',
    objective: '',
    experience: [],
    education: [],
         skills: {
       "Languages": [],
       "Frameworks/Libraries": [],
       "Database": [],
       "Cloud": [],
       "Version Control Tools": [],
       "IDEs": [],
       "Web-Technologies": [],
       "Web Server": [],
       "Methodologies": [],
       "Operating Systems": [],
       "Professional Skills": [],
       "Testing": [],
       "Build Tools": [],
       "Other Tools": []
     },
    languages: [],
    activities: [],
    projects: [],
    certifications: [],
    references: [],
    customSections: []
  });

  // Debug log when resumeData changes
  useEffect(() => {
    console.log('ResumeBuilderPage - resumeData updated:', resumeData);
  }, [resumeData]);

  const templateId = location.state?.templateId || 'modern-professional';

  useEffect(() => {
    // Initialize selected template
    const currentTemplate = getTemplateById(templateId);
    const template = currentTemplate || templateData[0];
    setSelectedTemplate(template);
    
    // Set default color from template or location state
    const defaultColor = location.state?.selectedColor || template?.colors?.[0] || 'blue';
    setSelectedColor(defaultColor);
  }, [templateId, location.state?.selectedColor]);

  useEffect(() => {
    console.log('ResumeBuilderPage useEffect - location.state:', location.state);
    
    // Check if this is an edit mode and set resume ID and title
    if (location.state?.mode === 'edit' && location.state?.resumeId) {
      setResumeId(location.state.resumeId);
      setResumeTitle(location.state.resumeTitle || 'Untitled Resume');
    } else {
      // Generate a default title for new resumes
      const defaultTitle = `Resume - ${new Date().toLocaleDateString()}`;
      setResumeTitle(defaultTitle);
    }
    
    // Handle improved resume data from ATS results
    if (location.state?.improvedResumeData && location.state?.fromATS) {
      console.log('Setting resume data from ATS improved data:', location.state.improvedResumeData);
      console.log('Improvement summary:', location.state.improvementSummary);
      
      // Store applied suggestions info for highlighting
      if (location.state?.improvementSummary) {
        setAppliedSuggestions(location.state.improvementSummary);
        console.log('Applied ATS improvements detected:', location.state.improvementSummary);
      }
      
      // Handle both basicDetails and basic_details formats from ATS
      const basicDetailsData = location.state.improvedResumeData.basicDetails || location.state.improvedResumeData.basic_details || {};
      
      // Ensure all required fields are present with proper defaults
      const processedData = {
        basicDetails: {
          fullName: basicDetailsData.fullName || basicDetailsData['Full Name'] || '',
          professionalTitle: basicDetailsData.professionalTitle || basicDetailsData.title || basicDetailsData['Professional Title'] || '',
          phone: basicDetailsData.phone || basicDetailsData.Phone || '',
          email: basicDetailsData.email || basicDetailsData.Email || '',
          location: basicDetailsData.location || basicDetailsData.Location || '',
          website: basicDetailsData.website || basicDetailsData.Website || '',
          github: basicDetailsData.github || basicDetailsData.GitHub || '',
          linkedin: basicDetailsData.linkedin || basicDetailsData.LinkedIn || ''
        },
        summary: location.state.improvedResumeData.summary || '',
        objective: location.state.improvedResumeData.objective || '',
        experience: (Array.isArray(location.state.improvedResumeData.experience) ? location.state.improvedResumeData.experience : []).map((exp: any) => {
          console.log('Processing ATS experience item:', exp);
          
          const processedExp = {
            id: exp.id || `exp-${Date.now()}-${Math.random()}`,
            company: exp.Company || exp.company || '',
            position: exp.Role || exp.position || exp.jobTitle || exp.title || exp.Job_Title || exp.Position || '',
            startDate: exp['Start Date'] || exp.startDate || '',
            endDate: exp['End Date'] || exp.endDate || '',
            description: exp.Description || exp.description || '',
            location: exp.Location || exp.location || ''
          };
          console.log('Processed ATS experience:', processedExp);
          return processedExp;
        }),
        education: (Array.isArray(location.state.improvedResumeData.education) ? location.state.improvedResumeData.education : []).map((edu: any) => ({
          id: edu.id || `edu-${Date.now()}-${Math.random()}`,
          institution: edu.Institution || edu.institution || '',
          degree: edu.Degree || edu.degree || '',
          year: edu['End Date'] || edu.year || '',
          description: edu.Description || edu.description || '',
          grade: edu.Grade || edu.grade || '',
          location: edu.Location || edu.location || ''
        })),
        skills: location.state.improvedResumeData.skills || {
          "Languages": [],
          "Frameworks/Libraries": [],
          "Database": [],
          "Cloud": [],
          "Version Control Tools": [],
          "IDEs": [],
          "Web-Technologies": [],
          "Web Server": [],
          "Methodologies": [],
          "Operating Systems": [],
          "Professional Skills": [],
          "Testing": [],
          "Build Tools": [],
          "Other Tools": []
        },
        languages: location.state.improvedResumeData.languages || [],
        activities: location.state.improvedResumeData.activities || [],
        projects: (location.state.improvedResumeData.projects || []).map((project: any) => {
          let techStack = project['Tech Stack'] || project.techStack || '';
          
          // If tech stack is empty, try to extract from description
          if (!techStack || techStack.trim() === '') {
            const description = project.Description || project.description || '';
            techStack = extractTechStackFromDescription(description);
            // If extraction returns empty string, set to null to avoid showing placeholder
            if (!techStack || techStack.trim() === '') {
              techStack = null;
            }
          }
          
          return {
            id: project.id || `project-${Date.now()}-${Math.random()}`,
            name: project.Name || project.name || '',
            techStack: techStack,
            startDate: project['Start Date'] || project.startDate || '',
            endDate: project['End Date'] || project.endDate || '',
            description: project.Description || project.description || '',
            link: project.Link || project.link || ''
          };
        }),
        certifications: (location.state.improvedResumeData.certifications || []).map((cert: any) => {
          let issueDate: string | null = cert.issueDate || cert.startDate || cert['Start Date'] || cert['Issue Date'] || '';
          
          // If issue date is empty, set to null to avoid showing placeholder
          if (!issueDate || issueDate.trim() === '') {
            issueDate = null;
          }
          
          return {
            id: cert.id || `cert-${Date.now()}-${Math.random()}`,
            certificateName: cert.certificateName || cert.CertificateName || '',
            link: cert.link || cert.Link || '',
            issueDate: issueDate,
            instituteName: cert.instituteName || cert.InstituteName || cert.institueName || ''
          };
        }),
        references: location.state.improvedResumeData.references || [],
        customSections: location.state.improvedResumeData.customSections || []
      };
      
      // Track specific changes for highlighting
      const changesSet = new Set<string>();
      
      // Add all improved fields to changes set
      if (location.state.improvementSummary?.fields_improved) {
        location.state.improvementSummary.fields_improved.forEach((field: string) => {
          changesSet.add(`${field}-ats-improved`);
        });
      }
      
      // Set highlighted changes
      setHighlightedChanges(changesSet);
      
      console.log('Processed ATS improved resume data:', processedData);
      setResumeData(processedData);
      return;
    }
    
          if (location.state?.extractedData && (location.state?.mode === 'raw' || location.state?.mode === 'ai' || location.state?.mode === 'ai-enhanced' || location.state?.mode === 'edit')) {
        // Handle Gemini parsed data directly
        const extractedData = location.state.extractedData;
        console.log('Setting resume data from Gemini parser:', extractedData);
        
        // Store applied suggestions info for highlighting
        if (location.state?.appliedSuggestions) {
          setAppliedSuggestions(location.state.appliedSuggestions);
          console.log('Applied suggestions detected:', location.state.appliedSuggestions);
        }
        
        // Handle both basicDetails and basic_details formats
        const basicDetailsData = extractedData.basicDetails || extractedData.basic_details || {};
        
        // Ensure all required fields are present with proper defaults
        const processedData = {
        basicDetails: {
          fullName: basicDetailsData.fullName || basicDetailsData['Full Name'] || basicDetailsData.name || '',
          professionalTitle: basicDetailsData.professionalTitle || basicDetailsData.title || basicDetailsData['Professional Title'] || basicDetailsData.jobTitle || '',
          phone: basicDetailsData.phone || basicDetailsData.Phone || basicDetailsData.phoneNumber || '',
          email: basicDetailsData.email || basicDetailsData.Email || basicDetailsData.emailAddress || '',
          location: basicDetailsData.location || basicDetailsData.Location || basicDetailsData.address || '',
          website: basicDetailsData.website || basicDetailsData.Website || basicDetailsData.portfolio || '',
          github: basicDetailsData.github || basicDetailsData.gitHub || basicDetailsData.GitHub || '',
          linkedin: basicDetailsData.linkedin || basicDetailsData.linkedIn || basicDetailsData.LinkedIn || ''
        },
        summary: extractedData.summary || '',
        objective: extractedData.objective || '',
        experience: (Array.isArray(extractedData.experience) ? extractedData.experience : []).map((exp: any) => {
          console.log('Processing experience item:', exp);
          
          // Parse duration into start and end dates
          let startDate = '';
          let endDate = '';
          if (exp.duration) {
            if (exp.duration.includes(' - ')) {
              const [start, end] = exp.duration.split(' - ').map((d: string) => d.trim());
              startDate = start;
              endDate = end;
            } else {
              startDate = exp.duration;
              endDate = '';
            }
          } else {
            startDate = exp['Start Date'] || exp.startDate || '';
            endDate = exp['End Date'] || exp.endDate || '';
          }
          
          const processedExp = {
            id: exp.id || `exp-${Date.now()}-${Math.random()}`,
            company: exp.Company || exp.company || '',
            position: exp.Role || exp.position || exp.jobTitle || exp.title || exp.Job_Title || exp.Position || '',
            startDate: startDate,
            endDate: endDate,
            description: exp.Description || exp.description || '',
            location: exp.Location || exp.location || ''
          };
          console.log('Processed experience:', processedExp);
          return processedExp;
        }),
        education: (Array.isArray(extractedData.education) ? extractedData.education : []).map((edu: any) => ({
          id: edu.id || `edu-${Date.now()}-${Math.random()}`,
          institution: edu.Institution || edu.institution || edu.school || edu.university || '',
          degree: edu.Degree || edu.degree || edu.program || edu.major || '',
          year: edu['End Date'] || edu.year || edu.graduationYear || edu.endYear || '',
          description: edu.Description || edu.description || edu.notes || '',
          grade: edu.Grade || edu.grade || edu.gpa || edu.score || '',
          location: edu.Location || edu.location || edu.city || edu.country || ''
        })),
        skills: extractedData.skills || [],
        languages: extractedData.languages || [],
        activities: extractedData.activities || [],
        projects: (Array.isArray(extractedData.projects) ? extractedData.projects : []).map((project: any) => {
          let techStack = project['Tech Stack'] || project.techStack || project.technologies || project.tech || '';
          
          // If tech stack is empty, try to extract from description
          if (!techStack || techStack.trim() === '') {
            const description = project.Description || project.description || project.summary || '';
            techStack = extractTechStackFromDescription(description);
            // If extraction returns empty string, set to null to avoid showing placeholder
            if (!techStack || techStack.trim() === '') {
              techStack = null;
            }
          }
          
          return {
            id: project.id || `project-${Date.now()}-${Math.random()}`,
            name: project.Name || project.name || project.title || project.projectName || '',
            techStack: techStack,
            startDate: project['Start Date'] || project.startDate || project.start || '',
            endDate: project['End Date'] || project.endDate || project.end || '',
            description: project.Description || project.description || project.summary || '',
            link: project.Link || project.link || project.url || project.github || ''
          };
        }),
        certifications: (extractedData.certifications || []).map((cert: any) => {
          let issueDate: string | null = cert.issueDate || cert.startDate || cert['Start Date'] || cert['Issue Date'] || '';
          
          // If issue date is empty, set to null to avoid showing placeholder
          if (!issueDate || issueDate.trim() === '') {
            issueDate = null;
          }
          
          return {
            id: cert.id || `cert-${Date.now()}-${Math.random()}`,
            certificateName: cert.certificateName || cert.CertificateName || cert.name || '',
            link: cert.link || cert.Link || '',
            issueDate: issueDate,
            instituteName: cert.instituteName || cert.InstituteName || cert.institueName || cert.issuer || ''
          };
        }),
        references: extractedData.references || [],
        customSections: extractedData.customSections || []
      };
      
      // Update professional title with most recent role from experience
      if (processedData.experience && processedData.experience.length > 0) {
        const mostRecentExp = processedData.experience[0]; // Assuming experience is sorted by most recent first
        if (mostRecentExp.position && mostRecentExp.position.trim()) {
          processedData.basicDetails.professionalTitle = mostRecentExp.position;
          console.log('Updated professional title to most recent role:', mostRecentExp.position);
        }
      }
      
      // Track specific changes for highlighting
      const changesSet = new Set<string>();
      
      if (location.state?.mode === 'ai-enhanced' && location.state?.aiSuggestions) {
        const aiSuggestions = location.state.aiSuggestions;
        
        // Apply AI suggestions from appliedRewrites if available
        if (aiSuggestions.appliedRewrites) {
          const rewrites = aiSuggestions.appliedRewrites;
          
          // Apply Professional Summary rewrite
          if (rewrites.professionalSummary) {
            console.log('Applying professional summary rewrite:', rewrites.professionalSummary);
            processedData.summary = rewrites.professionalSummary;
            changesSet.add('summary-ai-rewrite');
          }
          
                  // Apply Skills rewrite - Merge with existing skills instead of replacing
        if (rewrites.skills && rewrites.skills !== null) {
          console.log('Processing skills rewrite:', rewrites.skills);
          
          // Start with existing skills structure, don't replace completely
          const existingSkills = processedData.skills || {};
          console.log('Existing skills:', existingSkills);
          
          // Helper function to ensure a category is an array
          const ensureCategoryIsArray = (skillsObj: any, category: string): string[] => {
            if (!skillsObj[category]) {
              return [];
            }
            if (Array.isArray(skillsObj[category])) {
              return [...skillsObj[category]];
            }
            if (typeof skillsObj[category] === 'string') {
              return [skillsObj[category]];
            }
            return [];
          };
          
          // Handle skills as object (AI response structure)
          if (typeof rewrites.skills === 'object' && !Array.isArray(rewrites.skills)) {
            console.log('Processing skills as object structure');
            
            // Merge existing skills with AI suggested skills
            const mergedSkills = { ...existingSkills };
            
            // Process each category from AI suggestions
            Object.entries(rewrites.skills).forEach(([category, skillsValue]) => {
              if (skillsValue && typeof skillsValue === 'string') {
                // Convert string to array
                const newSkills = skillsValue.split(',').map(s => s.trim()).filter(s => s.length > 0);
                
                console.log(`Processing category "${category}" with skills:`, newSkills);
                
                // Ensure the category exists and is an array
                if (!mergedSkills[category]) {
                  mergedSkills[category] = [];
                } else if (typeof mergedSkills[category] === 'string') {
                  mergedSkills[category] = [mergedSkills[category]];
                }
                
                // Add new skills that don't already exist
                newSkills.forEach(skill => {
                  const existingSkillsInCategory = Array.isArray(mergedSkills[category]) 
                    ? mergedSkills[category] 
                    : [mergedSkills[category]];
                  
                  if (!existingSkillsInCategory.some(existingSkill => 
                    existingSkill.toLowerCase().trim() === skill.toLowerCase().trim()
                  )) {
                    mergedSkills[category].push(skill);
                    changesSet.add(`skill-${skill}`);
                    console.log(`Added new skill "${skill}" to category "${category}"`);
                  } else {
                    console.log(`Skill "${skill}" already exists in category "${category}"`);
                  }
                });
              }
            });
            
            processedData.skills = mergedSkills;
            changesSet.add('skills-ai-rewrite');
            console.log('Final merged skills:', mergedSkills);
          }
          // Handle skills as array (legacy format)
          else if (Array.isArray(rewrites.skills) && rewrites.skills.length > 0) {
            console.log('Processing skills as array structure');
            
            // Ensure all default categories exist
            const defaultCategories = {
              "Languages": [],
              "Frameworks/Libraries": [],
              "Database": [],
              "Cloud": [],
              "Version Control Tools": [],
              "IDEs": [],
              "Web-Technologies": [],
              "Web Server": [],
              "Methodologies": [],
              "Operating Systems": [],
              "Professional Skills": [],
              "Testing": [],
              "Build Tools": [],
              "Other Tools": []
            };
            
            // Merge existing skills with default categories and ensure all are arrays
            const mergedSkills: { [key: string]: string[] } = { ...defaultCategories };
            
            // Process existing skills and ensure they are arrays
            Object.keys(defaultCategories).forEach(category => {
              mergedSkills[category] = ensureCategoryIsArray(existingSkills, category);
            });
            
            // Add any additional categories from existing skills that aren't in defaults
            Object.keys(existingSkills).forEach(category => {
              if (!mergedSkills.hasOwnProperty(category)) {
                mergedSkills[category] = ensureCategoryIsArray(existingSkills, category);
              }
            });
            
            console.log('Merged skills structure:', mergedSkills);
            
            // Process each skill from the rewrite and add only missing skills
            rewrites.skills.forEach((skillLine: string) => {
              try {
                if (skillLine && typeof skillLine === 'string') {
                  console.log('Processing skill line:', skillLine);
                  
                  if (skillLine.includes(':')) {
                    const [category, skillsString] = skillLine.split(':', 2);
                    const categoryName = category.trim();
                    const newSkills = skillsString.split(',').map(s => s.trim()).filter(s => s.length > 0);
                    
                    console.log(`Category: "${categoryName}", Skills:`, newSkills);
                    
                    // Ensure the category exists and is an array
                    if (!mergedSkills[categoryName]) {
                      mergedSkills[categoryName] = [];
                    } else {
                      mergedSkills[categoryName] = ensureCategoryIsArray(mergedSkills, categoryName);
                    }
                    
                    // Add only skills that don't already exist in that category
                    newSkills.forEach(skill => {
                      if (!mergedSkills[categoryName].includes(skill)) {
                        mergedSkills[categoryName].push(skill);
                        // Track individual skill additions for highlighting
                        changesSet.add(`skill-${skill}`);
                        console.log(`Added skill "${skill}" to category "${categoryName}"`);
                      } else {
                        console.log(`Skill "${skill}" already exists in category "${categoryName}"`);
                      }
                    });
                  } else {
                    // If no colon found, treat as a single skill and add to "Other Tools" if not already present
                    const skill = skillLine.trim();
                    
                    // Ensure "Other Tools" is an array
                    mergedSkills["Other Tools"] = ensureCategoryIsArray(mergedSkills, "Other Tools");
                    
                    if (!mergedSkills["Other Tools"].includes(skill)) {
                      mergedSkills["Other Tools"].push(skill);
                      // Track individual skill additions for highlighting
                      changesSet.add(`skill-${skill}`);
                      console.log(`Added skill "${skill}" to "Other Tools"`);
                    } else {
                      console.log(`Skill "${skill}" already exists in "Other Tools"`);
                    }
                  }
                }
              } catch (error) {
                console.error('Error processing skill line:', skillLine, error);
                // Continue processing other skills even if one fails
              }
            });
            
            processedData.skills = mergedSkills;
            changesSet.add('skills-ai-rewrite');
            console.log('Final merged skills:', mergedSkills);
          }
        }
          
          // Apply Work Experience rewrites
          if (rewrites.workExperience && rewrites.workExperience !== null) {
            console.log('Applying work experience rewrites:', rewrites.workExperience);
            
            // Handle work experience as a single rewrite string
            if (typeof rewrites.workExperience === 'string' && rewrites.workExperience.trim()) {
              const rewriteText = rewrites.workExperience;
              const lines = rewriteText.split('\n').map((line: string) => line.trim()).filter((line: string) => line.length > 0);
              
              // Find the first experience entry to update or create a new one
              let firstExp;
              if (processedData.experience.length > 0) {
                firstExp = processedData.experience[0];
                console.log('Updating existing experience entry');
              } else {
                // Create a new experience entry if none exists
                firstExp = {
                  id: `ai-exp-${Date.now()}`,
                  company: '',
                  position: '',
                  startDate: '',
                  endDate: '',
                  description: '',
                  location: ''
                };
                processedData.experience.push(firstExp);
                console.log('Created new experience entry for AI rewrite');
              }
              
              // Extract title and company from first line if it contains |
              const titleLine = lines[0];
              if (titleLine.includes('|')) {
                const parts = titleLine.split('|').map((p: string) => p.trim());
                if (parts.length >= 3) {
                  firstExp.position = parts[0];
                  firstExp.company = parts[1];
                  // Parse duration into start and end dates
                  const duration = parts[2];
                  if (duration.includes(' - ')) {
                    const [start, end] = duration.split(' - ').map((d: string) => d.trim());
                    firstExp.startDate = start;
                    firstExp.endDate = end;
                  } else {
                    firstExp.startDate = duration;
                    firstExp.endDate = '';
                  }
                  if (parts.length >= 4) {
                    firstExp.location = parts[3];
                  }
                }
              }
              
              // Extract bullet points (lines starting with *)
              const bulletPoints = lines.filter((line: string) => line.startsWith('*')).map((line: string) => line.substring(1).trim());
              if (bulletPoints.length > 0) {
                firstExp.description = bulletPoints.join('\n');
              } else {
                // If no bullet points, use the entire rewrite as description
                firstExp.description = rewriteText;
              }
              
              changesSet.add(`experience-0-ai-rewrite`);
              console.log('Applied work experience rewrite successfully');
            }
            // Handle work experience as array (legacy support)
            else if (Array.isArray(rewrites.workExperience) && rewrites.workExperience.length > 0) {
              rewrites.workExperience.forEach((expRewrite: any, index: number) => {
                if (expRewrite.rewrite && processedData.experience[index]) {
                  // Parse the rewrite text to extract structured data
                  const rewriteText = expRewrite.rewrite;
                  const lines = rewriteText.split('\n').map((line: string) => line.trim()).filter((line: string) => line.length > 0);
                  
                  // Extract title and company from first line
                  const titleLine = lines[0];
                  if (titleLine.includes('|')) {
                    const parts = titleLine.split('|').map((p: string) => p.trim());
                    if (parts.length >= 3) {
                      processedData.experience[index].position = parts[0];
                      processedData.experience[index].company = parts[1];
                      // Parse duration into start and end dates
                      const duration = parts[2];
                      if (duration.includes(' - ')) {
                        const [start, end] = duration.split(' - ').map((d: string) => d.trim());
                        processedData.experience[index].startDate = start;
                        processedData.experience[index].endDate = end;
                      } else {
                        processedData.experience[index].startDate = duration;
                        processedData.experience[index].endDate = '';
                      }
                      if (parts.length >= 4) {
                        processedData.experience[index].location = parts[3];
                      }
                    }
                  }
                  
                  // Extract bullet points (lines starting with *)
                  const bulletPoints = lines.filter((line: string) => line.startsWith('*')).map((line: string) => line.substring(1).trim());
                  if (bulletPoints.length > 0) {
                    processedData.experience[index].description = bulletPoints.join('\n');
                  }
                  
                  changesSet.add(`experience-${index}-ai-rewrite`);
                } else if (processedData.experience[index]) {
                  // If no rewrite available, preserve existing experience data
                  console.log(`Preserving existing experience data for index ${index}:`, processedData.experience[index]);
                }
              });
            }
          }
          
          // Apply Education rewrites
          if (rewrites.education && rewrites.education !== null) {
            console.log('Applying education rewrites:', rewrites.education);
            
            // Handle education as a single rewrite string
            if (typeof rewrites.education === 'string' && rewrites.education.trim()) {
              const rewriteText = rewrites.education;
              const lines = rewriteText.split('\n').map((line: string) => line.trim()).filter((line: string) => line.length > 0);
              
              // Find the first education entry to update or create a new one
              let firstEdu;
              if (processedData.education.length > 0) {
                firstEdu = processedData.education[0];
                console.log('Updating existing education entry');
              } else {
                // Create a new education entry if none exists
                firstEdu = {
                  id: `ai-edu-${Date.now()}`,
                  degree: '',
                  institution: '',
                  year: '',
                  description: ''
                };
                processedData.education.push(firstEdu);
                console.log('Created new education entry for AI rewrite');
              }
              
              // Extract degree and institution from first line if it contains |
              const titleLine = lines[0];
              if (titleLine.includes('|')) {
                const parts = titleLine.split('|').map((p: string) => p.trim());
                if (parts.length >= 3) {
                  firstEdu.degree = parts[0];
                  firstEdu.institution = parts[1];
                  firstEdu.year = parts[2];
                }
              }
              
              // Extract bullet points for description
              const bulletPoints = lines.filter((line: string) => line.startsWith('*')).map((line: string) => line.substring(1).trim());
              if (bulletPoints.length > 0) {
                firstEdu.description = bulletPoints.join('\n');
              } else {
                // If no bullet points, use the entire rewrite as description
                firstEdu.description = rewriteText;
              }
              
              changesSet.add(`education-0-ai-rewrite`);
              console.log('Applied education rewrite successfully');
            }
            // Handle education as array (legacy support)
            else if (Array.isArray(rewrites.education) && rewrites.education.length > 0) {
              rewrites.education.forEach((eduRewrite: string, index: number) => {
                if (eduRewrite && processedData.education[index]) {
                  // Parse education rewrite
                  const lines = eduRewrite.split('\n').map((line: string) => line.trim()).filter((line: string) => line.length > 0);
                  const titleLine = lines[0];
                  
                  if (titleLine.includes('|')) {
                    const parts = titleLine.split('|').map((p: string) => p.trim());
                    if (parts.length >= 3) {
                      processedData.education[index].degree = parts[0];
                      processedData.education[index].institution = parts[1];
                      processedData.education[index].year = parts[2];
                    }
                  }
                  
                  // Extract bullet points for description
                  const bulletPoints = lines.filter((line: string) => line.startsWith('*')).map((line: string) => line.substring(1).trim());
                  if (bulletPoints.length > 0) {
                    processedData.education[index].description = bulletPoints.join('\n');
                  }
                  
                  changesSet.add(`education-${index}-ai-rewrite`);
                } else if (processedData.education[index]) {
                  // If no rewrite available, preserve existing education data
                  console.log(`Preserving existing education data for index ${index}:`, processedData.education[index]);
                }
              });
            }
          }
          
          // Apply Projects rewrites
          if (rewrites.projects && rewrites.projects !== null) {
            console.log('Applying projects rewrites:', rewrites.projects);
            
            // Handle projects as array of objects (AI response structure)
            if (Array.isArray(rewrites.projects) && rewrites.projects.length > 0) {
              console.log('Processing AI suggested projects');
              
              // Convert AI project suggestions to resume format
              const aiProjects = rewrites.projects.map((aiProject: any) => {
                const description = aiProject.rewrite || aiProject.existing || '';
                let techStack: string | null = '';
                
                // Try to extract tech stack from description
                if (description) {
                  techStack = extractTechStackFromDescription(description);
                  // If extraction returns empty string, set to null to avoid showing placeholder
                  if (!techStack || techStack.trim() === '') {
                    techStack = null;
                  }
                }
                
                return {
                  id: `project-${Date.now()}-${Math.random()}`,
                  name: aiProject.name || 'Untitled Project',
                  techStack: techStack,
                  startDate: aiProject.startDate || '',
                  endDate: aiProject.endDate || '',
                  description: description,
                  link: ''
                };
              });
              
              // If no existing projects, use AI projects
              if (processedData.projects.length === 0) {
                console.log('No existing projects, using AI suggested projects');
                processedData.projects = aiProjects;
              } else {
                // Merge existing projects with AI suggestions
                console.log('Merging existing projects with AI suggestions');
                processedData.projects = [...processedData.projects, ...aiProjects];
              }
            }
            // Handle projects as a single rewrite string (legacy format)
            else if (typeof rewrites.projects === 'string' && rewrites.projects.trim()) {
              const rewriteText = rewrites.projects;
              console.log('Project suggestion from AI:', rewriteText);
              // This is for new projects - let backend handle project creation
            }
          }
          
          // Ensure existing projects are preserved if no AI rewrites
          if (!rewrites.projects || rewrites.projects === null) {
            console.log('No AI project rewrites available, preserving existing projects:', processedData.projects);
          }
          
          // Comprehensive project handling - check multiple sources
          console.log('Checking for projects from multiple sources...');
          console.log('Current projects count:', processedData.projects.length);
          console.log('AI suggestions structure:', aiSuggestions);
          
          // Projects are now handled above - no need to add duplicate projects
          console.log('Final projects count after AI processing:', processedData.projects.length);
          
          // Apply Certifications rewrites
          if (rewrites.certifications && rewrites.certifications !== null) {
            console.log('Applying certifications rewrites:', rewrites.certifications);
            
            // Handle certifications as array of objects (new structure)
            if (Array.isArray(rewrites.certifications) && rewrites.certifications.length > 0) {
              rewrites.certifications.forEach((certRewrite: any, index: number) => {
                if (certRewrite && typeof certRewrite === 'object') {
                  const newCertification = {
                    id: `ai-cert-${index}-${Date.now()}`,
                    certificateName: certRewrite.certificateName || certRewrite.name || '',
                    link: certRewrite.link || '',
                    issueDate: certRewrite.issueDate || certRewrite.startDate || '',
                    instituteName: certRewrite.instituteName || certRewrite.issuer || certRewrite.organization || ''
                  };
                  
                  processedData.certifications.push(newCertification);
                  changesSet.add(`certification-${processedData.certifications.length - 1}-ai-rewrite`);
                } else if (typeof certRewrite === 'string' && certRewrite.trim()) {
                  // Handle string format (legacy support)
                  const newCertification = {
                    id: `ai-cert-${index}-${Date.now()}`,
                    certificateName: certRewrite,
                    link: '',
                    issueDate: '',
                    instituteName: ''
                  };
                  
                  processedData.certifications.push(newCertification);
                  changesSet.add(`certification-${processedData.certifications.length - 1}-ai-rewrite`);
                }
              });
              
              console.log('Applied certifications rewrite as new certifications');
            }
            // Handle certifications as a single rewrite string (legacy support)
            else if (typeof rewrites.certifications === 'string' && rewrites.certifications.trim()) {
              const rewriteText = rewrites.certifications;
              
              // Split by lines and filter out empty ones
              const certLines = rewriteText.split('\n').map((line: string) => line.trim()).filter((line: string) => line.length > 0);
              
              // Create certifications from each line
              certLines.forEach((certLine: string, index: number) => {
                if (certLine.trim()) {
                  const newCertification = {
                    id: `ai-cert-${index}-${Date.now()}`,
                    certificateName: certLine,
                    link: '',
                    issueDate: '',
                    instituteName: ''
                  };
                  
                  processedData.certifications.push(newCertification);
                  changesSet.add(`certification-${processedData.certifications.length - 1}-ai-rewrite`);
                }
              });
              
              console.log('Applied certifications rewrite as new certifications');
            }
          }
          
          // Ensure existing certifications are preserved if no AI rewrites
          if (!rewrites.certifications || rewrites.certifications === null) {
            console.log('No AI certification rewrites available, preserving existing certifications:', processedData.certifications);
          }
        }
        
                 // Ensure skills object is properly initialized for categorized structure
         if (typeof processedData.skills === 'object' && !Array.isArray(processedData.skills)) {
           // Initialize with default categories if skills object is empty or malformed
           if (!processedData.skills || Object.keys(processedData.skills).length === 0) {
             processedData.skills = {
               "Languages": [],
               "Frameworks/Libraries": [],
               "Database": [],
               "Cloud": [],
               "Version Control Tools": [],
               "IDEs": [],
               "Web-Technologies": [],
               "Web Server": [],
               "Methodologies": [],
               "Operating Systems": [],
               "Professional Skills": [],
               "Testing": [],
               "Build Tools": [],
               "Other Tools": []
             };
           } else {
             // Ensure all existing categories are arrays and add missing categories
             const defaultCategories = {
               "Languages": [],
               "Frameworks/Libraries": [],
               "Database": [],
               "Cloud": [],
               "Version Control Tools": [],
               "IDEs": [],
               "Web-Technologies": [],
               "Web Server": [],
               "Methodologies": [],
               "Operating Systems": [],
               "Professional Skills": [],
               "Testing": [],
               "Build Tools": [],
               "Other Tools": []
             };
             
             Object.keys(defaultCategories).forEach(category => {
               if (!processedData.skills[category]) {
                 processedData.skills[category] = [];
               } else if (!Array.isArray(processedData.skills[category])) {
                 processedData.skills[category] = [];
               }
             });
           }
         } else if (Array.isArray(processedData.skills)) {
           // Convert flat array to categorized structure
           const flatSkills = processedData.skills;
           const categorizedSkills: { [key: string]: string[] } = {
             "Languages": [],
             "Frameworks/Libraries": [],
             "Database": [],
             "Cloud": [],
             "Version Control Tools": [],
             "IDEs": [],
             "Web-Technologies": [],
             "Web Server": [],
             "Methodologies": [],
             "Operating Systems": [],
             "Professional Skills": [],
             "Testing": [],
             "Build Tools": [],
             "Other Tools": []
           };
           
           flatSkills.forEach((skill: string) => {
             if (skill && typeof skill === 'string') {
               const category = categorizeSkill(skill);
               if (categorizedSkills[category]) {
                 categorizedSkills[category].push(skill);
               }
             }
           });
           
           processedData.skills = categorizedSkills;
         }
                
        // Apply missing critical skills from AI analysis - Categorized approach
         if (aiSuggestions.sectionAnalysis?.skillsSection?.suggestedData?.missingCriticalSkills?.length > 0) {
           console.log('Adding missing critical skills:', aiSuggestions.sectionAnalysis.skillsSection.suggestedData.missingCriticalSkills);
           
           aiSuggestions.sectionAnalysis.skillsSection.suggestedData.missingCriticalSkills.forEach((skill: string) => {
             const category = categorizeSkill(skill);
             // Ensure the category exists and is an array
             if (!processedData.skills[category] || !Array.isArray(processedData.skills[category])) {
               processedData.skills[category] = [];
             }
             if (!processedData.skills[category].includes(skill)) {
               processedData.skills[category].push(skill);
               // Track individual skill additions for highlighting
               changesSet.add(`skill-${skill}`);
             }
           });
         }
         
         // Apply skills by category if provided
         if (aiSuggestions.sectionAnalysis?.skillsSection?.suggestedData?.skillsToAddByCategory) {
           console.log('Adding skills by category:', aiSuggestions.sectionAnalysis.skillsSection.suggestedData.skillsToAddByCategory);
           
           Object.entries(aiSuggestions.sectionAnalysis.skillsSection.suggestedData.skillsToAddByCategory).forEach(([category, skills]: [string, any]) => {
             if (Array.isArray(skills) && skills.length > 0) {
               // Ensure the category exists and is an array
               if (!processedData.skills[category] || !Array.isArray(processedData.skills[category])) {
                 processedData.skills[category] = [];
               }
               
               skills.forEach((skill: string) => {
                 if (skill && !processedData.skills[category].includes(skill)) {
                   processedData.skills[category].push(skill);
                   // Track individual skill additions for highlighting
                   changesSet.add(`skill-${skill}`);
                 }
               });
             }
           });
         }
        
                 // Apply missing keywords from keyword analysis - Categorized approach
         if (aiSuggestions.keywordAnalysis?.missingKeywords?.length > 0) {
           console.log('Adding missing keywords:', aiSuggestions.keywordAnalysis.missingKeywords);
           
           aiSuggestions.keywordAnalysis.missingKeywords.slice(0, 5).forEach((keyword: string) => {
             const category = categorizeSkill(keyword);
             // Ensure the category exists and is an array
             if (!processedData.skills[category] || !Array.isArray(processedData.skills[category])) {
               processedData.skills[category] = [];
             }
             if (!processedData.skills[category].includes(keyword)) {
               processedData.skills[category].push(keyword);
               // Track individual keyword additions for highlighting
               changesSet.add(`skill-${keyword}`);
             }
           });
         }
        
        // Apply suggested summary rewrite
        if (aiSuggestions.sectionAnalysis?.professionalSummary?.suggestedData?.suggestedRewrite) {
          console.log('Applying suggested summary rewrite');
          processedData.summary = aiSuggestions.sectionAnalysis.professionalSummary.suggestedData.suggestedRewrite;
          changesSet.add('summary-ai-enhanced');
        }
        
                 // Apply work experience improvements
         if (aiSuggestions.sectionAnalysis?.workExperience?.suggestedData?.recommendations?.length > 0 && processedData.experience.length > 0) {
           console.log('Enhancing work experience with AI recommendations');
           processedData.experience = processedData.experience.map((exp: any, index: number) => {
             const recommendations = aiSuggestions.sectionAnalysis.workExperience.suggestedData.recommendations;
             if (recommendations[index] && exp.description) {
               changesSet.add(`experience-${index}-ai-enhanced`);
               return {
                 ...exp,
                 description: `${exp.description}\n\n• ${recommendations[index]}`
               };
             } else if (recommendations.length > 0 && exp.description) {
               // Use first recommendation if no specific match
               changesSet.add(`experience-${index}-ai-enhanced`);
               return {
                 ...exp,
                 description: `${exp.description}\n\n• ${recommendations[0]}`
               };
             }
             return exp;
           });
         }
        
                 // Apply improvement priority actions
         if (aiSuggestions.improvementPriority?.length > 0) {
           console.log('Applying priority improvements:', aiSuggestions.improvementPriority);
           
           aiSuggestions.improvementPriority.forEach((improvement: any) => {
             if (improvement.section === 'skillsSection' || improvement.section === 'skills') {
               // Add high-priority skill improvements
               if (improvement.action && improvement.action.includes('skill')) {
                 // Extract skills from action text (simple approach)
                 const skillMatch = improvement.action.match(/add\s+([^.]+)/i);
                 if (skillMatch) {
                   const skill = skillMatch[1].trim();
                   const category = categorizeSkill(skill);
                   // Ensure the category exists and is an array
                   if (!processedData.skills[category] || !Array.isArray(processedData.skills[category])) {
                     processedData.skills[category] = [];
                   }
                   if (!processedData.skills[category].includes(skill)) {
                     processedData.skills[category].push(skill);
                     changesSet.add(`skill-${skill}`);
                   }
                 }
               }
             }
           });
         }
         
         // Apply critical missing keywords as skills - Categorized approach
         if (aiSuggestions.keywordAnalysis?.keywordImportance?.critical?.length > 0) {
           console.log('Adding critical keywords:', aiSuggestions.keywordAnalysis.keywordImportance.critical);
           
           aiSuggestions.keywordAnalysis.keywordImportance.critical.slice(0, 3).forEach((keyword: string) => {
             const category = categorizeSkill(keyword);
             // Ensure the category exists and is an array
             if (!processedData.skills[category] || !Array.isArray(processedData.skills[category])) {
               processedData.skills[category] = [];
             }
             if (!processedData.skills[category].includes(keyword)) {
               processedData.skills[category].push(keyword);
               changesSet.add(`skill-${keyword}`);
             }
           });
         }
        
                 // === FALLBACK: Handle current AISuggestionsPage structure ===
         // Apply skills from skillsAnalysis (current structure) - Categorized approach
         if (aiSuggestions.skillsAnalysis?.missingSkills?.length > 0) {
           console.log('Adding missing skills from skillsAnalysis:', aiSuggestions.skillsAnalysis.missingSkills);
           
           aiSuggestions.skillsAnalysis.missingSkills.forEach((skill: string) => {
             const category = categorizeSkill(skill);
             // Ensure the category exists and is an array
             if (!processedData.skills[category] || !Array.isArray(processedData.skills[category])) {
               processedData.skills[category] = [];
             }
             if (!processedData.skills[category].includes(skill)) {
               processedData.skills[category].push(skill);
               changesSet.add(`skill-${skill}`);
             }
           });
         }
         
         // Apply skills to add - Categorized approach
         if (aiSuggestions.skillsAnalysis?.skillsToAdd?.length > 0) {
           console.log('Adding skills to add:', aiSuggestions.skillsAnalysis.skillsToAdd);
           
           aiSuggestions.skillsAnalysis.skillsToAdd.forEach((skill: string) => {
             const category = categorizeSkill(skill);
             // Ensure the category exists and is an array
             if (!processedData.skills[category] || !Array.isArray(processedData.skills[category])) {
               processedData.skills[category] = [];
             }
             if (!processedData.skills[category].includes(skill)) {
               processedData.skills[category].push(skill);
               changesSet.add(`skill-${skill}`);
             }
           });
         }
        
        // Apply suggested summary from sectionRecommendations
        if (aiSuggestions.sectionRecommendations?.summary?.suggested) {
          console.log('Applying summary from sectionRecommendations');
          processedData.summary = aiSuggestions.sectionRecommendations.summary.suggested;
          changesSet.add('summary-ai-enhanced');
        }
        
                 // Apply experience enhancements
         if (aiSuggestions.experienceAnalysis?.experienceEnhancements?.length > 0 && processedData.experience.length > 0) {
           console.log('Applying experience enhancements');
           processedData.experience = processedData.experience.map((exp: any, index: number) => {
             const enhancement = aiSuggestions.experienceAnalysis.experienceEnhancements[index];
             if (enhancement && exp.description) {
               changesSet.add(`experience-${index}-ai-enhanced`);
               return {
                 ...exp,
                 description: `${exp.description}\n\n• AI Enhancement: ${enhancement}`
               };
             }
             return exp;
           });
         }
        
        console.log('Changes applied to sections:', Array.from(changesSet));
        console.log('Updated skills:', processedData.skills);
        
        // Set highlighted changes
        setHighlightedChanges(changesSet);
      }
      
      console.log('Processed resume data:', processedData);
      setResumeData(processedData);
    } else if (location.state?.defaultData && location.state?.mode === 'default') {
      // Use default template data
      const defaultData = location.state.defaultData;
      setResumeData({
        basicDetails: {
          fullName: defaultData.personalInfo.name || '',
          professionalTitle: defaultData.personalInfo.title || '',
          phone: defaultData.personalInfo.phone || '',
          email: defaultData.personalInfo.email || '',
          location: defaultData.personalInfo.address || '',
          website: defaultData.personalInfo.website || '',
          github: defaultData.personalInfo.github || '',
          linkedin: defaultData.personalInfo.linkedin || ''
        },
        summary: defaultData.summary || '',
        objective: '',
        experience: defaultData.experience?.map((exp: any) => ({
          id: Date.now().toString() + Math.random(),
          company: exp.company || '',
          position: exp.title || '',
          startDate: exp.startDate || '',
          endDate: exp.endDate || '',
          description: exp.achievements?.join('\n') || '',
          location: exp.location || ''
        })) || [],
        education: defaultData.education?.map((edu: any) => ({
          id: Date.now().toString() + Math.random(),
          institution: edu.institution || '',
          degree: edu.degree || '',
          year: edu.dates || '',
          description: edu.details?.join('\n') || '',
          grade: edu.grade || '',
          location: edu.location || ''
        })) || [],
        skills: defaultData.skills?.technical || [],
        languages: defaultData.additionalInfo?.languages || [],
        activities: [],
        projects: defaultData.projects?.map((project: any) => {
          let techStack = project.Tech_Stack || '';
          
          // If tech stack is empty, try to extract from description
          if (!techStack || techStack.trim() === '') {
            const description = project.Description || '';
            techStack = extractTechStackFromDescription(description);
            // If extraction returns empty string, set to null to avoid showing placeholder
            if (!techStack || techStack.trim() === '') {
              techStack = null;
            }
          }
          
          return {
            id: Date.now().toString() + Math.random(),
            name: project.Name || '',
            techStack: techStack,
            startDate: project.Start_Date || '',
            endDate: project.End_Date || '',
            description: project.Description || '',
            link: project.Link || ''
          };
        }) || [],
        certifications: defaultData.certifications?.map((cert: any) => {
          let issueDate = cert.issueDate || cert.startDate || '';
          
          // If issue date is empty, set to null to avoid showing placeholder
          if (!issueDate || issueDate.trim() === '') {
            issueDate = null;
          }
          
          return {
            id: Date.now().toString() + Math.random(),
            certificateName: cert.certificateName || '',
            instituteName: cert.instituteName || '',
            issueDate: issueDate,
            link: cert.link || ''
          };
        }) || [],
        references: [],
        customSections: []
      });
    }
  }, [location.state]);









  const updateResumeData = (section: keyof ResumeData, data: any) => {
    setResumeData(prev => ({
      ...prev,
      [section]: data
    }));
  };

  const addExperience = () => {
    const newExperience = {
      id: Date.now().toString(),
      company: '',
      position: '',
      startDate: '',
      endDate: '',
      description: '',
      location: ''
    };
    setResumeData(prev => ({
      ...prev,
      experience: [...prev.experience, newExperience]
    }));
  };

  const updateExperience = (id: string, field: string, value: string) => {
    setResumeData(prev => ({
      ...prev,
      experience: prev.experience.map(exp => 
        exp.id === id ? { ...exp, [field]: value } : exp
      )
    }));
  };

  const removeExperience = (id: string) => {
    setResumeData(prev => ({
      ...prev,
      experience: prev.experience.filter(exp => exp.id !== id)
    }));
  };

  const addEducation = () => {
    const newEducation = {
      id: Date.now().toString(),
      institution: '',
      degree: '',
      year: '',
      description: '',
      grade: '',
      location: ''
    };
    setResumeData(prev => ({
      ...prev,
      education: [...prev.education, newEducation]
    }));
  };

  const updateEducation = (id: string, field: string, value: string) => {
    setResumeData(prev => ({
      ...prev,
      education: prev.education.map(edu => 
        edu.id === id ? { ...edu, [field]: value } : edu
      )
    }));
  };

  const removeEducation = (id: string) => {
    setResumeData(prev => ({
      ...prev,
      education: prev.education.filter(edu => edu.id !== id)
    }));
  };

  const addActivity = () => {
    const newActivity = {
      id: Date.now().toString(),
      title: '',
      description: ''
    };
    setResumeData(prev => ({
      ...prev,
      activities: [...prev.activities, newActivity]
    }));
  };

  const updateActivity = (id: string, field: string, value: string) => {
    setResumeData(prev => ({
      ...prev,
      activities: prev.activities.map(activity => 
        activity.id === id ? { ...activity, [field]: value } : activity
      )
    }));
  };

  const removeActivity = (id: string) => {
    setResumeData(prev => ({
      ...prev,
      activities: prev.activities.filter(activity => activity.id !== id)
    }));
  };

  const addProject = () => {
    const newProject = {
      id: Date.now().toString(),
      name: '',
      techStack: '',
      startDate: '',
      endDate: '',
      description: '',
      link: ''
    };
    setResumeData(prev => ({
      ...prev,
      projects: [...prev.projects, newProject]
    }));
  };

  const updateProject = (id: string, field: string, value: string) => {
    setResumeData(prev => ({
      ...prev,
      projects: prev.projects.map(project => 
        project.id === id ? { ...project, [field]: value } : project
      )
    }));
  };

  const removeProject = (id: string) => {
    setResumeData(prev => ({
      ...prev,
      projects: prev.projects.filter(project => project.id !== id)
    }));
  };

  const addCertification = () => {
    const newCertification = {
      id: Date.now().toString(),
      certificateName: '',
      link: '',
      issueDate: '',
      instituteName: ''
    };
    setResumeData(prev => ({
      ...prev,
      certifications: [...prev.certifications, newCertification]
    }));
  };

  const updateCertification = (id: string, field: string, value: string) => {
    setResumeData(prev => ({
      ...prev,
      certifications: prev.certifications.map(cert => 
        cert.id === id ? { ...cert, [field]: value } : cert
      )
    }));
  };

  const removeCertification = (id: string) => {
    setResumeData(prev => ({
      ...prev,
      certifications: prev.certifications.filter(cert => cert.id !== id)
    }));
  };

  const addReference = () => {
    const newReference = {
      id: Date.now().toString(),
      name: '',
      title: '',
      company: '',
      phone: '',
      email: '',
      relationship: ''
    };
    setResumeData(prev => ({
      ...prev,
      references: [...prev.references, newReference]
    }));
  };

  const updateReference = (id: string, field: string, value: string) => {
    setResumeData(prev => ({
      ...prev,
      references: prev.references.map(ref => 
        ref.id === id ? { ...ref, [field]: value } : ref
      )
    }));
  };

  const removeReference = (id: string) => {
    setResumeData(prev => ({
      ...prev,
      references: prev.references.filter(ref => ref.id !== id)
    }));
  };

  // Custom Section Management
  const addCustomSection = (sectionData: any) => {
    const newSection = {
      id: Date.now().toString() + Math.random(),
      title: sectionData.title,
      type: sectionData.type,
      position: resumeData.customSections.length,
      content: sectionData.content,
      styling: sectionData.styling
    };
    setResumeData(prev => ({
      ...prev,
      customSections: [...prev.customSections, newSection]
    }));
    // Automatically make the new custom section visible
    setVisibleSections(prev => new Set([...prev, `custom-${newSection.id}`]));
    setIsCustomSectionModalOpen(false);
  };

  const updateCustomSection = (id: string, field: string, value: any) => {
    setResumeData(prev => ({
      ...prev,
      customSections: prev.customSections.map(section => 
        section.id === id ? { ...section, [field]: value } : section
      )
    }));
  };

  const removeCustomSection = (id: string) => {
    setResumeData(prev => ({
      ...prev,
      customSections: prev.customSections.filter(section => section.id !== id)
    }));
  };

  const moveCustomSection = (id: string, direction: 'up' | 'down') => {
    setResumeData(prev => {
      const sections = [...prev.customSections];
      const currentIndex = sections.findIndex(section => section.id === id);
      
      if (direction === 'up' && currentIndex > 0) {
        [sections[currentIndex], sections[currentIndex - 1]] = [sections[currentIndex - 1], sections[currentIndex]];
      } else if (direction === 'down' && currentIndex < sections.length - 1) {
        [sections[currentIndex], sections[currentIndex + 1]] = [sections[currentIndex + 1], sections[currentIndex]];
      }
      
      // Update positions
      sections.forEach((section, index) => {
        section.position = index;
      });
      
      return { ...prev, customSections: sections };
    });
  };

  // AI Enhancement Functions
  const openAIEnhancementModal = (type: 'experience' | 'project', itemId: string, currentContent: string, title: string) => {
    setAiEnhancementModal({
      isOpen: true,
      type,
      itemId,
      currentContent,
      title
    });
  };

  const handleExperienceEnhance = (id: string, content: string, title: string) => {
    openAIEnhancementModal('experience', id, content, title);
  };

  const handleProjectEnhance = (id: string, content: string, title: string) => {
    openAIEnhancementModal('project', id, content, title);
  };

  const closeAIEnhancementModal = () => {
    setAiEnhancementModal({
      isOpen: false,
      type: 'experience',
      itemId: '',
      currentContent: '',
      title: ''
    });
  };

  const handleAIEnhancementApply = (enhancedContent: string) => {
    const { type, itemId } = aiEnhancementModal;
    
    if (type === 'experience') {
      updateExperience(itemId, 'description', enhancedContent);
    } else if (type === 'project') {
      updateProject(itemId, 'description', enhancedContent);
    }
    
    // Add highlighting for the enhanced item
    setHighlightedChanges(prev => new Set([...prev, `${type}-${itemId}-ai-enhanced`]));
    
    closeAIEnhancementModal();
  };

  const toggleSectionVisibility = (sectionId: string) => {
    setVisibleSections(prev => {
      const newSet = new Set(prev);
      if (newSet.has(sectionId)) {
        newSet.delete(sectionId);
      } else {
        newSet.add(sectionId);
      }
      return newSet;
    });
  };

  const handleTemplateChange = (template: Template) => {
    setSelectedTemplate(template);
    // Set the template's default color (first color in the colors array)
    if (template.colors && template.colors.length > 0) {
      setSelectedColor(template.colors[0]);
    }
  };

  const scrollTemplates = (direction: 'left' | 'right') => {
    if (direction === 'left' && templateScrollIndex > 0) {
      setTemplateScrollIndex(templateScrollIndex - 1);
    } else if (direction === 'right' && templateScrollIndex < templateData.length - 3) {
      setTemplateScrollIndex(templateScrollIndex + 1);
    }
  };

  const handleSaveResume = async () => {
    try {
      setIsSaving(true);
      const token = tokenUtils.getToken();
      
      if (!token) {
        toast({
          title: 'Authentication Required',
          description: 'Please log in to save your resume.',
          variant: 'destructive',
        });
        navigate('/resume/login');
        return;
      }

      const saveData = {
        title: resumeTitle,
        templateId: selectedTemplate?.id || templateId,
        selectedColor: selectedColor,
        resumeData: resumeData
      };

      let response;
      if (resumeId) {
        // Update existing resume
        response = await fetch(`${API_URL}/resume/${resumeId}`, {
          method: 'PUT',
          headers: {
            'Authorization': `Bearer ${token}`,
            'Content-Type': 'application/json',
          },
          body: JSON.stringify(saveData),
        });
      } else {
        // Create new resume
        response = await fetch(`${API_URL}/resume`, {
          method: 'POST',
          headers: {
            'Authorization': `Bearer ${token}`,
            'Content-Type': 'application/json',
          },
          body: JSON.stringify(saveData),
        });
      }

      if (!response.ok) {
        const errorData = await response.json();
        throw new Error(errorData.message || 'Failed to save resume');
      }

      const result = await response.json();
      
      // If this was a new resume, set the ID for future saves
      if (!resumeId && result.resume?.id) {
        setResumeId(result.resume.id);
      }

      toast({
        title: 'Success',
        description: resumeId ? 'Resume updated successfully!' : 'Resume saved successfully!',
      });

    } catch (error) {
      console.error('Error saving resume:', error);
      toast({
        title: 'Error',
        description: error instanceof Error ? error.message : 'Failed to save resume. Please try again.',
        variant: 'destructive',
      });
    } finally {
      setIsSaving(false);
    }
  };

  const handleDownloadPDF = async () => {
    if (!resumeRef.current) return;

    try {
      setIsDownloading(true);
      
      // Get the HTML content from the resume
      const htmlContent = resumeRef.current.outerHTML;
      
      // Generate PDF using the service
      const blob = await generatePDF({
        htmlContent,
        templateId: selectedTemplate?.id || 'modern-professional',
        resumeData: resumeData
      });

      // Download the PDF
      const filename = `${resumeData.basicDetails.fullName.replace(/\s+/g, '_')}_Resume.pdf`;
      downloadPDF(blob, filename);

      toast({
        title: 'Success',
        description: 'PDF generated and downloaded successfully!',
      });

    } catch (error) {
      console.error('Error generating PDF:', error);
      toast({
        title: 'Error',
        description: 'Failed to generate PDF. Please try again.',
        variant: 'destructive',
      });
    } finally {
      setIsDownloading(false);
    }
  };


<<<<<<< HEAD
      toast({
        title: 'Success',
        description: 'Word document generated and downloaded successfully!',
      });

    } catch (error) {
      console.error('Error generating Word document:', error);
      toast({
        title: 'Error',
        description: 'Failed to generate Word document. Please try again.',
        variant: 'destructive',
      });
    } finally {
      setIsDownloading(false);
    }
  };

=======
>>>>>>> aabfdf25
  const baseSections = [
    { id: 'basic-details', label: 'Basic details', icon: User },
    { id: 'summary', label: 'Summary & Objective', icon: FileText },
    { id: 'skills', label: 'Skills and expertise', icon: Award },
    { id: 'experience', label: 'Experience', icon: Briefcase },
    { id: 'projects', label: 'Projects', icon: Code },
    { id: 'education', label: 'Education', icon: GraduationCap },
    { id: 'certifications', label: 'Certifications', icon: Award },
    { id: 'activities', label: 'Activities', icon: Activity },
    { id: 'references', label: 'References', icon: Users }
  ];

  // Create ordered sections based on sectionOrder
  const getOrderedSections = (): Array<{
    id: string;
    label: string;
    icon: any;
  }> => {
    const orderedSections: Array<{
      id: string;
      label: string;
      icon: any;
    }> = [];
    
    // Add sections in the custom order
    sectionOrder.forEach(sectionId => {
      const section = baseSections.find(s => s.id === sectionId);
      if (section) {
        orderedSections.push(section);
      }
    });
    
    // Add any sections not in the order (like custom sections)
    baseSections.forEach(section => {
      if (!sectionOrder.includes(section.id)) {
        orderedSections.push(section);
      }
    });
    
    return orderedSections;
  };

  const sections = getOrderedSections();

  // Add custom sections to the sections array
  const allSections = [
    ...sections,
    ...resumeData.customSections.map(section => ({
      id: `custom-${section.id}`,
      label: section.title,
      icon: FileText,
      isCustom: true,
      customData: section
    }))
  ] as Array<{
    id: string;
    label: string;
    icon: any;
    isCustom?: boolean;
    customData?: any;
  }>;

  // Filter sections based on visibility
  // const visibleSectionsList = allSections.filter(section => visibleSections.has(section.id));

  // Get visible custom sections for template rendering
  const visibleCustomSections = resumeData.customSections.filter(section => 
    visibleSections.has(`custom-${section.id}`)
  );

  return (
    <>
      <style>
        {`
          .custom-scrollbar::-webkit-scrollbar {
            width: 12px;
          }
          .custom-scrollbar::-webkit-scrollbar-track {
            background: #f7fafc;
            border-radius: 6px;
          }
          .custom-scrollbar::-webkit-scrollbar-thumb {
            background: #cbd5e0;
            border-radius: 6px;
            border: 2px solid #f7fafc;
          }
          .custom-scrollbar::-webkit-scrollbar-thumb:hover {
            background: #a0aec0;
          }
          .custom-scrollbar {
            scrollbar-width: thick;
            scrollbar-color: #cbd5e0 #f7fafc;
          }
          
          /* PDF Link Styling */
          @media print {
            a {
              color: #0077b5 !important;
              text-decoration: underline !important;
            }
            a:visited {
              color: #0077b5 !important;
            }
            a:hover {
              color: #005885 !important;
            }
          }
          
          /* Ensure links are blue in PDF generation */
          .resume-pdf a {
            color: #0077b5 !important;
            text-decoration: underline !important;
          }
          .resume-pdf a:visited {
            color: #0077b5 !important;
          }
          .resume-pdf a:hover {
            color: #005885 !important;
          }
        `}
      </style>
      <div className="min-h-screen bg-gray-50 mt-14">
        {/* Top Bar */}
        <div className="bg-white border-b border-gray-200 px-6 py-3">
          {/* AI Suggestions Applied Notification */}
          {appliedSuggestions && (
            <div className="mb-3 p-3 bg-green-50 border border-green-200 rounded-lg">
              <div className="flex items-center gap-2">
                <div className="w-2 h-2 bg-green-500 rounded-full animate-pulse"></div>
                <span className="text-sm font-medium text-green-800">
                  {location.state?.fromATS ? 'ATS improvements applied successfully!' : 'AI suggestions applied successfully!'}
                </span>
                <span className="text-xs text-green-600 ml-2">
                  {highlightedChanges.size} enhancements applied
                </span>
                <Button
                  variant="ghost"
                  size="sm"
                  onClick={() => {
                    setAppliedSuggestions(null);
                    setHighlightedChanges(new Set());
                  }}
                  className="ml-auto text-green-600 hover:text-green-800"
                >
                  ✕
                </Button>
              </div>
              <p className="text-xs text-green-700 mt-1">
                {highlightedChanges.size > 0 
                  ? `Enhanced elements are highlighted in yellow. Applied changes include: ${Array.from(highlightedChanges).map(change => {
                      if (change.includes('summary-ai-rewrite') || change.includes('summary-ats-improved')) return 'Professional Summary';
                      if (change.includes('skills-ai-rewrite') || change.includes('skills-ats-improved')) return 'Skills Section';
                      if (change.includes('experience') && (change.includes('ai-rewrite') || change.includes('ats-improved'))) return 'Work Experience';
                      if (change.includes('education') && (change.includes('ai-rewrite') || change.includes('ats-improved'))) return 'Education';
                      if (change.includes('project') && (change.includes('ai-rewrite') || change.includes('ats-improved'))) return 'Projects';
                      if (change.includes('certification') && (change.includes('ai-rewrite') || change.includes('ats-improved'))) return 'Certifications';
                      if (change.includes('skill-')) return 'Individual Skills';
                      if (change.includes('ats-improved')) return change.replace('-ats-improved', '');
                      return change;
                    }).filter((value, index, self) => self.indexOf(value) === index).join(', ')}.`
                  : 'AI analysis completed. Check the console for detailed logs of applied changes.'
                }
              </p>
              {highlightedChanges.size === 0 && (
                <p className="text-xs text-amber-700 mt-1">
                  Note: If no changes were applied, the AI may have determined your resume already meets the job requirements.
                </p>
              )}
              
              {/* Show specific skills that were added */}
              {Array.from(highlightedChanges).some(change => change.includes('skill-')) && (
                <div className="mt-2 p-2 bg-blue-50 rounded border-l-4 border-blue-500">
                  <p className="text-xs text-blue-800 font-medium mb-1">New Skills Added:</p>
                  <div className="text-xs text-blue-700">
                    {Array.from(highlightedChanges)
                      .filter(change => change.includes('skill-'))
                      .map(change => change.replace('skill-', ''))
                      .slice(0, 5) // Show first 5 skills
                      .join(', ')}
                    {Array.from(highlightedChanges).filter(change => change.includes('skill-')).length > 5 && 
                      ` and ${Array.from(highlightedChanges).filter(change => change.includes('skill-')).length - 5} more...`
                    }
                  </div>
                </div>
              )}
              
              {/* Show ATS improvement summary if available */}
              {location.state?.fromATS && location.state?.improvementSummary && (
                <div className="mt-2 p-2 bg-blue-50 rounded border-l-4 border-blue-500">
                  <p className="text-xs text-blue-800 font-medium mb-1">ATS Improvements Applied:</p>
                  <div className="text-xs text-blue-700">
                    <p>• {location.state.improvementSummary.total_changes} total improvements</p>
                    <p>• Areas improved: {location.state.improvementSummary.improvement_areas?.join(', ') || 'Multiple sections'}</p>
                    <p>• Fields enhanced: {location.state.improvementSummary.fields_improved?.join(', ') || 'Various fields'}</p>
                  </div>
                </div>
              )}
            </div>
          )}
          
          <div className="flex items-center justify-between">
            <div className="flex items-center gap-0">
              <Button
                variant="ghost"
                onClick={() => navigate('/resume/templates')}
                className="text-gray-600 hover:text-gray-900"
              >
                <ArrowLeft className="w-4 h-4 " />
                {/* Back to Templates */}
              </Button>
              
              {/* Resume Title Input */}
              <div className="flex items-center gap-2">
                <Label htmlFor="resumeTitle" className="text-sm font-medium text-gray-700 whitespace-nowrap">
                  Title:
                </Label>
                <Input
                  id="resumeTitle"
                  value={resumeTitle}
                  onChange={(e) => setResumeTitle(e.target.value)}
                  className="w-48 h-8 text-sm"
                  placeholder="Enter resume title"
                />
              </div>
            </div>
            
            {/* Centered Template Selector */}
            <div className="flex items-center gap-0">
              <Button
                variant="ghost"
                size="sm"
                onClick={() => scrollTemplates('left')}
                disabled={templateScrollIndex === 0}
                className="p-1 text-gray-500 hover:text-gray-700 disabled:opacity-50"
              >
                <ChevronLeft className="w-4 h-4" />
              </Button>
              
              <div className="flex items-center gap-1">
                {templateData.slice(templateScrollIndex, templateScrollIndex + 3).map((template) => (
                  <button
                    key={template.id}
                    onClick={() => handleTemplateChange(template)}
                    className={`px-2 py-1 rounded text-xs font-medium whitespace-nowrap transition-all duration-200 ${
                      selectedTemplate?.id === template.id
                        ? 'bg-blue-600 text-white shadow-sm'
                        : 'bg-gray-100 text-gray-700 hover:bg-gray-200 hover:text-gray-900'
                    }`}
                  >
                    {template.name}
                  </button>
                ))}
              </div>
              
              <Button
                variant="ghost"
                size="sm"
                onClick={() => scrollTemplates('right')}
                disabled={templateScrollIndex >= templateData.length - 3}
                className="p-1 text-gray-500 hover:text-gray-700 disabled:opacity-50"
              >
                <ChevronRight className="w-4 h-4" />
              </Button>
            </div>
            
            
            <div className="flex items-center gap-2">
              <Button 
                variant="outline" 
                size="sm"
                onClick={() => setIsPreviewModalOpen(true)}
              >
                <Eye className="w-4 h-4" />
              
              </Button>
              <Button 
                variant="outline" 
                size="sm"
                onClick={() => navigate('/resume/ats-templates')}
              >
                <Award className="w-4 h-4 mr-2" />
                Check ATS
              </Button>
              <Button 
                variant="outline" 
                size="sm" 
                onClick={handleSaveResume}
                disabled={isSaving}
              >
                <Save className="w-4 h-4 " />
                {/* {isSaving ? 'Saving...' : 'Save'} */}
              </Button>
              <Button 
                size="sm" 
                disabled={isDownloading}
                onClick={handleDownloadPDF}
                className="bg-blue-600 hover:bg-blue-700 text-white border-0 shadow-sm transition-all duration-200 hover:shadow-md"
              >
                <Download className="w-4 h-4 mr-2" />
                {isDownloading ? 'Generating...' : 'Download'}
              </Button>
            </div>
          </div>
        </div>

        <div className="flex h-[calc(100vh-140px)]">
          
          {/* Left Panel - Resume Preview */}
          <div className="w-[60%] bg-white border-r border-gray-200 overflow-auto custom-scrollbar">
            <div className="p-6 resume-pdf" ref={resumeRef}>
                  <TemplateRenderer
                    templateId={selectedTemplate?.id || templateId}
                    visibleSections={visibleSections}
                    customization={customization}
                    sectionOrder={sectionOrder}
                    data={{
                  personalInfo: visibleSections.has('basic-details') ? {
                    name: resumeData.basicDetails.fullName,
                    title: resumeData.basicDetails.professionalTitle,
                    address: resumeData.basicDetails.location,
                    email: resumeData.basicDetails.email,
                    website: resumeData.basicDetails.website,
                    github: resumeData.basicDetails.github,
                    linkedin: resumeData.basicDetails.linkedin,
                    phone: resumeData.basicDetails.phone
                  } : null,
                  summary: visibleSections.has('summary') ? resumeData.summary : '',
                  skills: visibleSections.has('skills') ? {
                    technical: resumeData.skills,
                    professional: resumeData.languages.map(lang => lang.name)
                  } : null,
                  experience: visibleSections.has('experience') ? resumeData.experience.map(exp => ({
                    title: exp.position,
                    company: exp.company,
                    dates: exp.startDate && exp.endDate ? `${exp.startDate} - ${exp.endDate}` : exp.startDate || exp.endDate || '',
                    achievements: safeProcessDescription(exp.description),
                    description: exp.description, // Keep original description as fallback
                    location: exp.location, // Add location for templates that need it
                    startDate: exp.startDate, // Add individual start date for templates
                    endDate: exp.endDate // Add individual end date for templates
                  })) : [],
                  education: visibleSections.has('education') ? resumeData.education.map(edu => ({
                    degree: edu.degree,
                    institution: edu.institution,
                    dates: edu.year,
                    details: safeProcessDescription(edu.description),
                    location: edu.location
                  })) : [],
                  projects: visibleSections.has('projects') ? resumeData.projects.map(project => ({
                    Name: project.name,
                    Description: project.description,
                    Tech_Stack: project.techStack,
                    Start_Date: project.startDate,
                    End_Date: project.endDate,
                    Link: project.link
                  })) : [],
                  certifications: visibleSections.has('certifications') ? resumeData.certifications.map(cert => ({
                    certificateName: cert.certificateName,
                    instituteName: cert.instituteName,
            issueDate: cert.issueDate,
                    link: cert.link
                  })) : [],
                  additionalInfo: {
                    languages: visibleSections.has('skills') ? resumeData.languages.map(lang => lang.name) : [],
                    awards: []
                  },
                  customSections: visibleCustomSections
                } as any}
                color={selectedColor}
              />
            </div>
          </div>

          {/* Right Panel - Sidebar with Toggle */}
          <div className="w-[40%] bg-gray-50 overflow-auto custom-scrollbar">
              <div className="p-6">
              {/* Sidebar Mode Toggle */}
              <div className="mb-6">
                <div className="flex items-center justify-between mb-4">
                  <h2 className="text-lg font-semibold text-gray-900">
                    {sidebarMode === 'content' ? 'Edit Resume' : 'Customize Resume'}
                  </h2>
                  {sidebarMode === 'content' && (
                  <Button
                      variant="outline"
                    size="sm"
                      onClick={() => setIsCustomSectionModalOpen(true)}
                  >
                      <Plus className="w-4 h-4 mr-2" />
                      Add Section
                  </Button>
                  )}
<<<<<<< HEAD
                </div>
                
                {/* Mode Toggle Buttons */}
                <div className="flex bg-gray-100 rounded-lg p-1 mb-6">
                  <button
                    onClick={() => setSidebarMode('content')}
                    className={`flex-1 px-4 py-2 rounded-md text-sm font-medium transition-all ${
                      sidebarMode === 'content'
                        ? 'bg-white text-blue-600 shadow-sm'
                        : 'text-gray-600 hover:text-gray-900'
                    }`}
                  >
                    Content
                  </button>
                  <button
                    onClick={() => setSidebarMode('customize')}
                    className={`flex-1 px-4 py-2 rounded-md text-sm font-medium transition-all ${
                      sidebarMode === 'customize'
                        ? 'bg-white text-blue-600 shadow-sm'
                        : 'text-gray-600 hover:text-gray-900'
                    }`}
                  >
                    Customize
                  </button>
                </div>
=======
                </div>
                
                {/* Mode Toggle Buttons */}
                <div className="flex bg-gray-100 rounded-lg p-1 mb-6">
                  <button
                    onClick={() => setSidebarMode('content')}
                    className={`flex-1 px-4 py-2 rounded-md text-sm font-medium transition-all ${
                      sidebarMode === 'content'
                        ? 'bg-white text-blue-600 shadow-sm'
                        : 'text-gray-600 hover:text-gray-900'
                    }`}
                  >
                    Content
                  </button>
                  <button
                    onClick={() => setSidebarMode('customize')}
                    className={`flex-1 px-4 py-2 rounded-md text-sm font-medium transition-all ${
                      sidebarMode === 'customize'
                        ? 'bg-white text-blue-600 shadow-sm'
                        : 'text-gray-600 hover:text-gray-900'
                    }`}
                  >
                    Customize
                  </button>
                </div>
>>>>>>> aabfdf25
              </div>

              {/* Content Mode */}
              {sidebarMode === 'content' && (
                <div>
                  {/* Navigation */}
                <div className="mb-6">
                <div className="space-y-1">
                  {allSections.map((section) => {
                    const Icon = section.icon;
                    const isVisible = visibleSections.has(section.id);
                    return (
                      <div key={section.id}>
                        <div className="flex items-center gap-2 p-3 rounded-lg">
                          <input
                            type="checkbox"
                            checked={isVisible}
                            onChange={() => toggleSectionVisibility(section.id)}
                            className="w-4 h-4 text-blue-600 bg-gray-100 border-gray-300 rounded focus:ring-blue-500"
                          />
                          <button
                            onClick={() => setActiveSection(activeSection === section.id ? '' : section.id)}
                            className={`flex-1 flex items-center justify-between p-2 rounded-lg text-left transition-colors ${
                              activeSection === section.id
                                ? 'bg-blue-50 text-blue-700 border border-blue-200'
                                : 'hover:bg-gray-100 text-gray-700'
                            }`}
                          >
                            <div className="flex items-center gap-3">
                              <Icon className="w-4 h-4" />
                              <span className={`font-medium ${!isVisible ? 'opacity-50' : ''}`}>{section.label}</span>
                            </div>
                            <div className={`w-4 h-4 transition-transform ${activeSection === section.id ? 'rotate-90' : ''}`}>→</div>
                          </button>
                        </div>
                        
                        {/* Dropdown Content */}
                        {activeSection === section.id && (
                          <div className="mt-2 bg-white rounded-lg border border-gray-200 p-4">
                            {section.id === 'basic-details' && (
                              <BasicDetailsSection
                                data={resumeData.basicDetails}
                                onChange={(data) => updateResumeData('basicDetails', data)}
                              />
                            )}

                            {section.id === 'skills' && (
                              <SkillsSection
                                skills={resumeData.skills}
                                languages={resumeData.languages}
                                onChange={(skills, languages) => {
                                  updateResumeData('skills', skills);
                                  updateResumeData('languages', languages);
                                }}
                              />
                            )}

                            {section.id === 'experience' && (
                              <ExperienceSection
                                experience={resumeData.experience}
                                onAdd={addExperience}
                                onUpdate={updateExperience}
                                onRemove={removeExperience}
                                onEnhance={handleExperienceEnhance}
                              />
                            )}
                            {section.id === 'projects' && (
                              <ProjectsSection
                                projects={resumeData.projects}
                                onAdd={addProject}
                                onUpdate={updateProject}
                                onRemove={removeProject}
                                onEnhance={handleProjectEnhance}
                              />
                            )}

                            {section.id === 'education' && (
                              <EducationSection
                                education={resumeData.education}
                                onAdd={addEducation}
                                onUpdate={updateEducation}
                                onRemove={removeEducation}
                              />
                            )}

                            {section.id === 'activities' && (
                              <ActivitiesSection
                                activities={resumeData.activities}
                                onAdd={addActivity}
                                onUpdate={updateActivity}
                                onRemove={removeActivity}
                              />
                            )}

                            

                            {section.id === 'certifications' && (
                              <CertificationsSection
                                certifications={resumeData.certifications}
                                onAdd={addCertification}
                                onUpdate={updateCertification}
                                onRemove={removeCertification}
                              />
                            )}

                            {section.id === 'references' && (
                              <ReferencesSection
                                references={resumeData.references}
                                onAdd={addReference}
                                onUpdate={updateReference}
                                onRemove={removeReference}
                              />
                            )}

                            {section.id === 'summary' && (
                              <SummarySection
                                summary={resumeData.summary}
                                objective={resumeData.objective}
                                onChange={(summary, objective) => {
                                  updateResumeData('summary', summary);
                                  updateResumeData('objective', objective);
                                }}
                              />
                            )}

                            {/* Custom Section Handling */}
                            {section.isCustom && section.customData && (
                              <CustomSectionEditor
                                section={section.customData}
                                onUpdate={(field, value) => updateCustomSection(section.customData.id, field, value)}
                                onRemove={() => removeCustomSection(section.customData.id)}
                                onMoveUp={() => moveCustomSection(section.customData.id, 'up')}
                                onMoveDown={() => moveCustomSection(section.customData.id, 'down')}
                                totalSections={resumeData.customSections.length}
                              />
                            )}
                          </div>
                        )}
                      </div>
                    );
                  })}
                </div>
                </div>
              </div>
              )}

              {/* Customize Mode */}
              {sidebarMode === 'customize' && (
                <div className="space-y-6">
                {/* Name Customization */}
                <NameCustomizationPanel 
                  nameCustomization={customization.nameCustomization} 
                  updateNameCustomization={updateNameCustomization} 
                />

                {/* Professional Title Customization */}
                <ProfessionalTitleCustomizationPanel 
                  titleCustomization={customization.titleCustomization} 
                  updateTitleCustomization={updateTitleCustomization} 
                />
                
                {/* Typography */}
                <TypographyCustomizationPanel 
                  customization={customization} 
                  updateCustomization={updateCustomization} 
                />
                
                {/* Layout */}
                <LayoutCustomizationPanel 
                  customization={customization} 
                  updateCustomization={updateCustomization} 
                />

                {/* Entry Layout */}
                <EntryLayoutPanel 
                  entryLayout={customization.entryLayout} 
                  updateEntryLayout={updateEntryLayout} 
                />
                
                {/* Preset Themes */}
                <PresetThemesPanel 
                  customization={customization} 
                  updateCustomization={updateCustomization} 
                />

                  {/* FlowCV-style Colors Panel */}
                  <ColorCustomizationPanel 
                    customization={customization} 
                    updateCustomization={updateCustomization} 
                  />
                  
                   {/* Section Visibility & Order */}
                   <SectionVisibilityOrderPanel 
                     allSections={allSections}
                     visibleSections={visibleSections}
                     sectionOrder={sectionOrder}
                     toggleSectionVisibility={toggleSectionVisibility}
                     moveSectionUp={moveSectionUp}
                     moveSectionDown={moveSectionDown}
                   />
                        
                  {/* Reset Button */}
                  <div className="bg-white rounded-lg p-4 border border-gray-200">
                    <Button
                      variant="outline"
                      size="sm"
                      onClick={() => {
                        setCustomization({
                          theme: {
                            primaryColor: '#1f2937',
                            secondaryColor: '#374151',
                            textColor: '#000000',
                            backgroundColor: '#ffffff',
                            accentColor: '#1f2937',
                            borderColor: '#1f2937',
                            headerColor: '#1f2937'
                          },
                          // FlowCV-style color customization
                          colorMode: 'basic' as 'basic' | 'advanced' | 'border',
                          accentType: 'accent' as 'accent' | 'multi' | 'image',
                          selectedPalette: null as string | null,
                          applyAccentTo: {
                            name: true,
                            headings: true,
                            headerIcons: false,
                            dotsBarsBubbles: false,
                            dates: false,
                            linkIcons: false
                          },
                          // Entry layout customization
                          entryLayout: {
                            layoutType: 'two-lines' as 'text-left-icons-right' | 'icons-left-text-right' | 'icons-text-icons' | 'two-lines',
                            titleSize: 'medium' as 'small' | 'medium' | 'large',
                            subtitleStyle: 'normal' as 'normal' | 'bold' | 'italic',
                            subtitlePlacement: 'same-line' as 'same-line' | 'next-line',
                            indentBody: false,
                            listStyle: 'bullet' as 'bullet' | 'hyphen',
                            descriptionFormat: 'paragraph' as 'paragraph' | 'points'
                          },
                          // Name customization
                          nameCustomization: {
                            size: 'm' as 'xs' | 's' | 'm' | 'l' | 'xl',
                            bold: true,
                            font: 'body' as 'body' | 'creative'
                          },
                          // Professional title customization
                          titleCustomization: {
<<<<<<< HEAD
                            size: 's' as 's' | 'm' | 'l',
                            position: 'same-line' as 'same-line' | 'below',
                            style: 'italic' as 'normal' | 'italic',
=======
                            size: 'm' as 's' | 'm' | 'l',
                            position: 'below' as 'same-line' | 'below',
                            style: 'normal' as 'normal' | 'italic',
>>>>>>> aabfdf25
                            separationType: 'vertical-line' as 'vertical-line' | 'bullet' | 'dash' | 'space'
                          },
                          typography: {
                            fontFamily: {
                              header: 'Arial, Helvetica, Calibri, sans-serif',
                              body: 'Arial, Helvetica, Calibri, sans-serif',
                              name: 'Arial, Helvetica, Calibri, sans-serif'
                            },
                            fontSize: {
                              name: 22,
                              title: 14,
                              headers: 13,
                              body: 11,
                              subheader: 12
                            },
                            fontWeight: {
                              name: 700,
                              headers: 700,
                              body: 500
                            }
                          },
                          layout: {
                            margins: { top: 0, bottom: 0, left: 8, right: 8 },
                            sectionSpacing: 16,
                            lineHeight: 1.3
                          }
                        });
                      }}
                      className="w-full"
                    >
                      Reset to Default
                    </Button>
                  </div>
                          </div>
                        )}
            </div>
          </div>
        </div>
      </div>
      
      {/* Resume Preview Modal */}
      <ResumePreviewModal
        isOpen={isPreviewModalOpen}
        onClose={() => setIsPreviewModalOpen(false)}
        templateId={selectedTemplate?.id || templateId}
        visibleSections={visibleSections}
        customization={customization}
        data={{
          personalInfo: visibleSections.has('basic-details') ? {
            name: resumeData.basicDetails.fullName,
            title: resumeData.basicDetails.professionalTitle,
            address: resumeData.basicDetails.location,
            email: resumeData.basicDetails.email,
            website: resumeData.basicDetails.website,
            github: resumeData.basicDetails.github,
            linkedin: resumeData.basicDetails.linkedin,
            phone: resumeData.basicDetails.phone
          } : null,
          summary: visibleSections.has('summary') ? resumeData.summary : '',
          skills: visibleSections.has('skills') ? {
            technical: resumeData.skills,
            professional: resumeData.languages.map(lang => lang.name)
          } : null,
          experience: visibleSections.has('experience') ? resumeData.experience.map(exp => ({
            title: exp.position,
            company: exp.company,
            dates: exp.startDate && exp.endDate ? `${exp.startDate} - ${exp.endDate}` : exp.startDate || exp.endDate || '',
            achievements: safeProcessDescription(exp.description),
            description: exp.description, // Keep original description as fallback
            location: exp.location, // Add location for templates that need it
            startDate: exp.startDate, // Add individual start date for templates
            endDate: exp.endDate // Add individual end date for templates
          })) : [],
          education: visibleSections.has('education') ? resumeData.education.map(edu => ({
            degree: edu.degree,
            institution: edu.institution,
            dates: edu.year,
            details: safeProcessDescription(edu.description)
          })) : [],
          projects: visibleSections.has('projects') ? resumeData.projects.map(project => ({
            Name: project.name,
            Description: project.description,
            Tech_Stack: project.techStack,
            Start_Date: project.startDate,
            End_Date: project.endDate,
            Link: project.link
          })) : [],
          certifications: visibleSections.has('certifications') ? resumeData.certifications.map(cert => ({
            certificateName: cert.certificateName,
            instituteName: cert.instituteName,
            issueDate: cert.issueDate,
            link: cert.link
          })) : [],
          additionalInfo: {
            languages: visibleSections.has('skills') ? resumeData.languages.map(lang => lang.name) : [],
            awards: []
          },
          customSections: visibleCustomSections
        } as any}
        color={selectedColor}
      />

      {/* Add Custom Section Modal */}
      <AddCustomSectionModal 
        isOpen={isCustomSectionModalOpen} 
        onClose={() => setIsCustomSectionModalOpen(false)} 
        onAdd={addCustomSection} 
      />

      {/* AI Enhancement Modal */}
      <AIEnhancementModal
        isOpen={aiEnhancementModal.isOpen}
        onClose={closeAIEnhancementModal}
        onApply={handleAIEnhancementApply}
        currentContent={aiEnhancementModal.currentContent}
        type={aiEnhancementModal.type}
        title={aiEnhancementModal.title}
      />
    </>
  );
}

// Basic Details Section Component
const BasicDetailsSection = ({ data, onChange }: { data: any; onChange: (data: any) => void }) => {
  return (
    <div className="space-y-6">
      <div>
        <Label htmlFor="fullName">Full Name</Label>
        <Input
          id="fullName"
          value={data.fullName}
          onChange={(e) => onChange({ ...data, fullName: e.target.value })}
          placeholder="Enter your full name"
        />
      </div>

      <div>
        <Label htmlFor="professionalTitle">Professional Title</Label>
        <Input
          id="professionalTitle"
          value={data.professionalTitle}
          onChange={(e) => onChange({ ...data, professionalTitle: e.target.value })}
          placeholder="e.g., Frontend Developer"
        />
      </div>

      <div className="grid grid-cols-2 gap-4">
        <div>
          <Label htmlFor="phone">Phone</Label>
          <Input
            id="phone"
            value={data.phone}
            onChange={(e) => onChange({ ...data, phone: e.target.value })}
            placeholder="+1 234 567 8900"
          />
        </div>
        <div>
          <Label htmlFor="email">Email</Label>
          <Input
            id="email"
            type="email"
            value={data.email}
            onChange={(e) => onChange({ ...data, email: e.target.value })}
            placeholder="your.email@example.com"
          />
        </div>
      </div>

      <div>
        <Label htmlFor="location">Location</Label>
        <Input
          id="location"
          value={data.location}
          onChange={(e) => onChange({ ...data, location: e.target.value })}
          placeholder="City, Country"
        />
      </div>

      <div>
        <Label htmlFor="website">Website</Label>
        <Input
          id="website"
          value={data.website}
          onChange={(e) => onChange({ ...data, website: e.target.value })}
          placeholder="www.yourwebsite.com"
        />
      </div>
      <div>
        <Label htmlFor="github">GitHub</Label>
        <Input
          id="github"
          value={data.github}
          onChange={(e) => onChange({ ...data, github: e.target.value })}
          placeholder="https://github.com/yourusername"
        />
      </div>
      <div>
        <Label htmlFor="linkedin">LinkedIn</Label>
        <Input
          id="linkedin"
          value={data.linkedin}
          onChange={(e) => onChange({ ...data, linkedin: e.target.value })}
          placeholder="https://linkedin.com/in/yourusername"
        />
      </div>
    </div>
  );
};

// Skills Section Component
const SkillsSection = ({ skills, languages, onChange }: { skills: any; languages: Array<{ name: string; proficiency: string }>; onChange: (skills: any, languages: Array<{ name: string; proficiency: string }>) => void }) => {
  // Handle both flat array and categorized skills structure
  const isCategorizedSkills = skills && typeof skills === 'object' && !Array.isArray(skills);
  const safeLanguages = Array.isArray(languages) ? languages : [];

     // Initialize categorized skills if not present
   const defaultCategories = {
     "Languages": [],
     "Frameworks/Libraries": [],
     "Database": [],
     "Cloud": [],
     "Version Control Tools": [],
     "IDEs": [],
     "Web-Technologies": [],
     "Web Server": [],
     "Methodologies": [],
     "Operating Systems": [],
     "Professional Skills": [],
     "Testing": [],
     "Build Tools": [],
     "Other Tools": []
   };

  const currentSkills = isCategorizedSkills ? skills : defaultCategories;

  const addSkillToCategory = (category: string) => {
    const newSkills = { ...currentSkills };
    if (!newSkills[category]) {
      newSkills[category] = [];
    }
    newSkills[category] = [...newSkills[category], ''];
    onChange(newSkills, safeLanguages);
  };

  const updateSkillInCategory = (category: string, index: number, value: string) => {
    const newSkills = { ...currentSkills };
    if (newSkills[category]) {
      newSkills[category] = [...newSkills[category]];
      newSkills[category][index] = value;
      onChange(newSkills, safeLanguages);
    }
  };

  const removeSkillFromCategory = (category: string, index: number) => {
    const newSkills = { ...currentSkills };
    if (newSkills[category]) {
      newSkills[category] = newSkills[category].filter((_: any, i: number) => i !== index);
      onChange(newSkills, safeLanguages);
    }
  };

  const addCategory = () => {
    const newCategory = prompt('Enter new category name:');
    if (newCategory && newCategory.trim()) {
      const newSkills = { ...currentSkills, [newCategory.trim()]: [] };
      onChange(newSkills, safeLanguages);
    }
  };

  const removeCategory = (category: string) => {
    const newSkills = { ...currentSkills };
    delete newSkills[category];
    onChange(newSkills, safeLanguages);
  };

  const addLanguage = () => {
    onChange(currentSkills, [...safeLanguages, { name: '', proficiency: '' }]);
  };

  const updateLanguage = (index: number, field: string, value: string) => {
    const newLanguages = [...safeLanguages];
    newLanguages[index] = { ...newLanguages[index], [field]: value };
    onChange(currentSkills, newLanguages);
  };

  const removeLanguage = (index: number) => {
    const newLanguages = safeLanguages.filter((_, i) => i !== index);
    onChange(currentSkills, newLanguages);
  };

  return (
    <div className="space-y-6">
      <div>
        <Label className="text-base font-medium">Skills by Category</Label>
        <div className="space-y-4 mt-2">
          {Object.entries(currentSkills).map(([category, skills]) => (
            <div key={category} className="border rounded-lg p-3">
              <div className="flex items-center justify-between mb-2">
                <Label className="text-sm font-medium">{category}</Label>
                <div className="flex gap-2">
                  <Button
                    variant="outline"
                    size="sm"
                    onClick={() => addSkillToCategory(category)}
                  >
                    Add Skill
                  </Button>
                  <Button
                    variant="outline"
                    size="sm"
                    onClick={() => removeCategory(category)}
                    className="text-red-600 hover:text-red-700"
                  >
                    Remove Category
                  </Button>
                </div>
              </div>
              <div className="space-y-2">
                {Array.isArray(skills) && skills.map((skill: string, index: number) => (
                  <div key={index} className="flex gap-2">
                    <Input
                      value={skill}
                      onChange={(e) => updateSkillInCategory(category, index, e.target.value)}
                      placeholder="Enter skill"
                    />
                    <Button
                      variant="outline"
                      size="sm"
                      onClick={() => removeSkillFromCategory(category, index)}
                    >
                      Remove
                    </Button>
                  </div>
                ))}
              </div>
            </div>
          ))}
          <Button variant="outline" onClick={addCategory}>
            Add New Category
          </Button>
        </div>
      </div>

      <Separator />

      <div>
        <Label className="text-base font-medium">Languages</Label>
        <div className="space-y-2 mt-2">
          {safeLanguages.map((language, index) => (
            <div key={index} className="flex gap-2">
              <Input
                value={language.name}
                onChange={(e) => updateLanguage(index, 'name', e.target.value)}
                placeholder="Enter language"
              />
              <Input
                value={language.proficiency}
                onChange={(e) => updateLanguage(index, 'proficiency', e.target.value)}
                placeholder="e.g., Fluent"
              />
              <Button
                variant="outline"
                size="sm"
                onClick={() => removeLanguage(index)}
              >
                Remove
              </Button>
            </div>
          ))}
          <Button variant="outline" onClick={addLanguage}>
            Add Language
          </Button>
        </div>
      </div>
    </div>
  );
};

// Experience Section Component
const ExperienceSection = ({ experience, onAdd, onUpdate, onRemove, onEnhance }: { 
  experience: any[]; 
  onAdd: () => void; 
  onUpdate: (id: string, field: string, value: string) => void;
  onRemove: (id: string) => void;
  onEnhance?: (id: string, content: string, title: string) => void;
}) => {
  // Ensure experience is always an array
  const safeExperience = Array.isArray(experience) ? experience : [];

  return (
    <div className="space-y-4">
      {safeExperience.map((exp) => (
        <Card key={exp.id} className="p-4">
          <div className="space-y-4">
            <div className="grid grid-cols-2 gap-4">
              <div>
                <Label>Company</Label>
                <Input
                  value={exp.company}
                  onChange={(e) => onUpdate(exp.id, 'company', e.target.value)}
                  placeholder="Company name"
                />
              </div>
              <div>
                <Label>Position</Label>
                <Input
                  value={exp.position}
                  onChange={(e) => onUpdate(exp.id, 'position', e.target.value)}
                  placeholder="Job title"
                />
              </div>
            </div>
            
            <div className="grid grid-cols-2 gap-4">
              <div>
                <Label>Start Date</Label>
                <Input
                  value={exp.startDate || ''}
                  onChange={(e) => onUpdate(exp.id, 'startDate', e.target.value)}
                  placeholder="e.g., Jan 2020"
                />
              </div>
              <div>
                <Label>End Date</Label>
                <Input
                  value={exp.endDate || ''}
                  onChange={(e) => onUpdate(exp.id, 'endDate', e.target.value)}
                  placeholder="e.g., Present"
                />
              </div>
            </div>

            <div>
              <Label>Description</Label>
              <Textarea
                value={exp.description}
                onChange={(e) => onUpdate(exp.id, 'description', e.target.value)}
                placeholder="Describe your responsibilities and achievements"
                rows={3}
              />
            </div>

            <div>
              <Label>Location</Label>
              <Input
                value={exp.location}
                onChange={(e) => onUpdate(exp.id, 'location', e.target.value)}
                placeholder="City, Country"
              />
            </div>

            <div className="flex gap-2">
              {onEnhance && (
                <Button
                  variant="outline"
                  size="sm"
                  onClick={() => onEnhance(exp.id, exp.description, `${exp.position} at ${exp.company}`)}
                  className="text-blue-600 hover:text-blue-700 flex items-center gap-1"
                  disabled={!exp.description || !exp.description.trim()}
                >
                  ✨ Enhance with AI
                </Button>
              )}
              <Button
                variant="outline"
                size="sm"
                onClick={() => onRemove(exp.id)}
                className="text-red-600 hover:text-red-700"
              >
                Remove Experience
              </Button>
            </div>
          </div>
        </Card>
      ))}

      <Button variant="outline" onClick={onAdd}>
        Add Experience
      </Button>
    </div>
  );
};

// Education Section Component
const EducationSection = ({ education, onAdd, onUpdate, onRemove }: { 
  education: any[]; 
  onAdd: () => void; 
  onUpdate: (id: string, field: string, value: string) => void;
  onRemove: (id: string) => void;
}) => {
  // Ensure education is always an array
  const safeEducation = Array.isArray(education) ? education : [];

  return (
    <div className="space-y-4">
      {safeEducation.map((edu) => (
        <Card key={edu.id} className="p-4">
          <div className="space-y-4">
            <div className="grid grid-cols-2 gap-4">
              <div>
                <Label>Institution</Label>
                <Input
                  value={edu.institution}
                  onChange={(e) => onUpdate(edu.id, 'institution', e.target.value)}
                  placeholder="University name"
                />
              </div>
              <div>
                <Label>Degree</Label>
                <Input
                  value={edu.degree}
                  onChange={(e) => onUpdate(edu.id, 'degree', e.target.value)}
                  placeholder="e.g., Bachelor of Science"
                />
              </div>
            </div>
            
            <div>
              <Label>Year</Label>
              <Input
                value={edu.year}
                onChange={(e) => onUpdate(edu.id, 'year', e.target.value)}
                placeholder="e.g., 2020"
              />
            </div>

            <div>
              <Label>Description</Label>
              <Textarea
                value={edu.description}
                onChange={(e) => onUpdate(edu.id, 'description', e.target.value)}
                placeholder="Additional details about your education"
                rows={3}
              />
            </div>

            <div>
              <Label>Grade</Label>
              <Input
                value={edu.grade}
                onChange={(e) => onUpdate(edu.id, 'grade', e.target.value)}
                placeholder="e.g., A"
              />
            </div>

            <div>
              <Label>Location</Label>
              <Input
                value={edu.location}
                onChange={(e) => onUpdate(edu.id, 'location', e.target.value)}
                placeholder="City, Country"
              />
            </div>

            <Button
              variant="outline"
              size="sm"
              onClick={() => onRemove(edu.id)}
              className="text-red-600 hover:text-red-700"
            >
              Remove Education
            </Button>
          </div>
        </Card>
      ))}

      <Button variant="outline" onClick={onAdd}>
        Add Education
      </Button>
    </div>
  );
};

// Activities Section Component
const ActivitiesSection = ({ activities, onAdd, onUpdate, onRemove }: { 
  activities: any[]; 
  onAdd: () => void; 
  onUpdate: (id: string, field: string, value: string) => void;
  onRemove: (id: string) => void;
}) => {
  // Ensure activities is always an array
  const safeActivities = Array.isArray(activities) ? activities : [];

  return (
    <div className="space-y-4">
      {safeActivities.map((activity) => (
        <Card key={activity.id} className="p-4">
          <div className="space-y-4">
            <div>
              <Label>Activity Title</Label>
              <Input
                value={activity.title}
                onChange={(e) => onUpdate(activity.id, 'title', e.target.value)}
                placeholder="Activity name"
              />
            </div>

            <div>
              <Label>Description</Label>
              <Textarea
                value={activity.description}
                onChange={(e) => onUpdate(activity.id, 'description', e.target.value)}
                placeholder="Describe the activity"
                rows={3}
              />
            </div>

            <Button
              variant="outline"
              size="sm"
              onClick={() => onRemove(activity.id)}
              className="text-red-600 hover:text-red-700"
            >
              Remove Activity
            </Button>
          </div>
        </Card>
      ))}

      <Button variant="outline" onClick={onAdd}>
        Add Activity
      </Button>
    </div>
  );
};

// Projects Section Component
const ProjectsSection = ({ projects, onAdd, onUpdate, onRemove, onEnhance }: { 
  projects: any[]; 
  onAdd: () => void; 
  onUpdate: (id: string, field: string, value: string) => void;
  onRemove: (id: string) => void;
  onEnhance?: (id: string, content: string, title: string) => void;
}) => {
  return (
    <div className="space-y-4">
      {projects.map((project) => (
        <Card key={project.id} className="p-4">
          <div className="space-y-4">
            <div>
              <Label>Project Name</Label>
              <Input
                value={project.name}
                onChange={(e) => onUpdate(project.id, 'name', e.target.value)}
                placeholder="Project name"
              />
            </div>

            <div>
              <Label>Tech Stack</Label>
              <Input
                value={project.techStack}
                onChange={(e) => onUpdate(project.id, 'techStack', e.target.value)}
                placeholder={project.techStack && project.techStack.trim() !== "" ? "" : "e.g., React, Node.js, MongoDB"}
              />
            </div>

                         <div className="grid grid-cols-2 gap-4">
               <div>
                 <Label>Start Date</Label>
                 <Input
                   value={project.startDate || ''}
                   onChange={(e) => onUpdate(project.id, 'startDate', e.target.value)}
                   placeholder="e.g., Jan 2022"
                 />
               </div>
               <div>
                 <Label>End Date</Label>
                 <Input
                   value={project.endDate || ''}
                   onChange={(e) => onUpdate(project.id, 'endDate', e.target.value)}
                   placeholder="e.g., Dec 2022"
                 />
               </div>
             </div>

            <div>
              <Label>Description</Label>
              <Textarea
                value={project.description}
                onChange={(e) => onUpdate(project.id, 'description', e.target.value)}
                placeholder="Describe the project"
                rows={3}
              />
            </div>

            <div>
              <Label>Link</Label>
              <Input
                value={project.link}
                onChange={(e) => onUpdate(project.id, 'link', e.target.value)}
                placeholder="https://example.com/project"
              />
            </div>

            <div className="flex gap-2">
              {onEnhance && (
                <Button
                  variant="outline"
                  size="sm"
                  onClick={() => onEnhance(project.id, project.description, project.name)}
                  className="text-blue-600 hover:text-blue-700 flex items-center gap-1"
                  disabled={!project.description || !project.description.trim()}
                >
                  ✨ Enhance with AI
                </Button>
              )}
              <Button
                variant="outline"
                size="sm"
                onClick={() => onRemove(project.id)}
                className="text-red-600 hover:text-red-700"
              >
                Remove Project
              </Button>
            </div>
          </div>
        </Card>
      ))}

      <Button variant="outline" onClick={onAdd}>
        Add Project
      </Button>
    </div>
  );
};

// Certifications Section Component
const CertificationsSection = ({ certifications, onAdd, onUpdate, onRemove }: { 
  certifications: any[]; 
  onAdd: () => void; 
  onUpdate: (id: string, field: string, value: string) => void;
  onRemove: (id: string) => void;
}) => {
  return (
    <div className="space-y-4">
      {certifications.map((cert) => (
        <Card key={cert.id} className="p-4">
          <div className="space-y-4">
            <div>
              <Label>Certificate Name</Label>
              <Input
                value={cert.certificateName}
                onChange={(e) => onUpdate(cert.id, 'certificateName', e.target.value)}
                placeholder="e.g., AWS Certified Developer"
              />
            </div>

               <div>
              <Label>Issue Date</Label>
                 <Input
                value={cert.issueDate}
                onChange={(e) => onUpdate(cert.id, 'issueDate', e.target.value)}
                   placeholder={cert.issueDate && cert.issueDate.trim() !== "" ? "" : "e.g., Jan 2023"}
                 />
             </div>

            <div>
              <Label>Institute</Label>
              <Input
                value={cert.instituteName}
                onChange={(e) => onUpdate(cert.id, 'instituteName', e.target.value)}
                placeholder="e.g., Amazon Web Services"
              />
            </div>

            <div>
              <Label>Link</Label>
              <Input
                value={cert.link}
                onChange={(e) => onUpdate(cert.id, 'link', e.target.value)}
                placeholder="https://example.com/certificate"
              />
            </div>

            <Button
              variant="outline"
              size="sm"
              onClick={() => onRemove(cert.id)}
              className="text-red-600 hover:text-red-700"
            >
              Remove Certification
            </Button>
          </div>
        </Card>
      ))}

      <Button variant="outline" onClick={onAdd}>
        Add Certification
      </Button>
    </div>
  );
};

// References Section Component
const ReferencesSection = ({ references, onAdd, onUpdate, onRemove }: { 
  references: any[]; 
  onAdd: () => void; 
  onUpdate: (id: string, field: string, value: string) => void;
  onRemove: (id: string) => void;
}) => {
  return (
    <div className="space-y-4">
      {references.map((ref) => (
        <Card key={ref.id} className="p-4">
          <div className="space-y-4">
            <div>
              <Label>Name</Label>
              <Input
                value={ref.name}
                onChange={(e) => onUpdate(ref.id, 'name', e.target.value)}
                placeholder="Reference name"
              />
            </div>

            <div>
              <Label>Title</Label>
              <Input
                value={ref.title}
                onChange={(e) => onUpdate(ref.id, 'title', e.target.value)}
                placeholder="e.g., CEO"
              />
            </div>

            <div>
              <Label>Company</Label>
              <Input
                value={ref.company}
                onChange={(e) => onUpdate(ref.id, 'company', e.target.value)}
                placeholder="Company name"
              />
            </div>

            <div>
              <Label>Phone</Label>
              <Input
                value={ref.phone}
                onChange={(e) => onUpdate(ref.id, 'phone', e.target.value)}
                placeholder="+1 234 567 8900"
              />
            </div>

            <div>
              <Label>Email</Label>
              <Input
                value={ref.email}
                onChange={(e) => onUpdate(ref.id, 'email', e.target.value)}
                placeholder="reference@example.com"
              />
            </div>

            <div>
              <Label>Relationship</Label>
              <Input
                value={ref.relationship}
                onChange={(e) => onUpdate(ref.id, 'relationship', e.target.value)}
                placeholder="e.g., Previous Employer"
              />
            </div>

            <Button
              variant="outline"
              size="sm"
              onClick={() => onRemove(ref.id)}
              className="text-red-600 hover:text-red-700"
            >
              Remove Reference
            </Button>
          </div>
        </Card>
      ))}

      <Button variant="outline" onClick={onAdd}>
        Add Reference
      </Button>
    </div>
  );
};


// Summary Section Component
const SummarySection = ({ summary, objective, onChange }: { 
  summary: string; 
  objective: string; 
  onChange: (summary: string, objective: string) => void;
}) => {
  return (
    <div className="space-y-6">
      <div>
        <Label htmlFor="summary">Professional Summary</Label>
        <Textarea
          id="summary"
          value={summary}
          onChange={(e) => onChange(e.target.value, objective)}
          placeholder="Write a compelling summary of your professional background and key strengths..."
          rows={4}
        />
      </div>

      <div>
        <Label htmlFor="objective">Career Objective</Label>
        <Textarea
          id="objective"
          value={objective}
          onChange={(e) => onChange(summary, e.target.value)}
          placeholder="Describe your career goals and what you hope to achieve..."
          rows={4}
        />
      </div>
    </div>
  );
};

// Custom Section Editor Component
const CustomSectionEditor = ({ 
  section, 
  onUpdate, 
  onRemove, 
  onMoveUp, 
  onMoveDown, 
  totalSections 
}: { 
  section: any; 
  onUpdate: (field: string, value: any) => void; 
  onRemove: () => void; 
  onMoveUp: () => void; 
  onMoveDown: () => void; 
  totalSections: number;
}) => {
  const addItem = () => {
    const newItem = {
      id: Date.now().toString() + Math.random(),
      title: '',
      subtitle: '',
      description: '',
      startDate: '',
      endDate: '',
      location: '',
      link: '',
      bullets: [''],
      tags: ['']
    };
    
    const currentItems = section.content.items || [];
    onUpdate('content', { ...section.content, items: [...currentItems, newItem] });
  };

  const updateItem = (itemId: string, field: string, value: any) => {
    const updatedItems = (section.content.items || []).map((item: any) =>
      item.id === itemId ? { ...item, [field]: value } : item
    );
    onUpdate('content', { ...section.content, items: updatedItems });
  };

  const removeItem = (itemId: string) => {
    const updatedItems = (section.content.items || []).filter((item: any) => item.id !== itemId);
    onUpdate('content', { ...section.content, items: updatedItems });
  };

  const addBullet = (itemId: string) => {
    const item = (section.content.items || []).find((i: any) => i.id === itemId);
    if (item) {
      const updatedBullets = [...(item.bullets || []), ''];
      updateItem(itemId, 'bullets', updatedBullets);
    }
  };

  const updateBullet = (itemId: string, bulletIndex: number, value: string) => {
    const item = (section.content.items || []).find((i: any) => i.id === itemId);
    if (item) {
      const updatedBullets = [...(item.bullets || [])];
      updatedBullets[bulletIndex] = value;
      updateItem(itemId, 'bullets', updatedBullets);
    }
  };

  const removeBullet = (itemId: string, bulletIndex: number) => {
    const item = (section.content.items || []).find((i: any) => i.id === itemId);
    if (item) {
      const updatedBullets = (item.bullets || []).filter((_: any, index: number) => index !== bulletIndex);
      updateItem(itemId, 'bullets', updatedBullets);
    }
  };

  const addTag = (itemId: string) => {
    const item = (section.content.items || []).find((i: any) => i.id === itemId);
    if (item) {
      const updatedTags = [...(item.tags || []), ''];
      updateItem(itemId, 'tags', updatedTags);
    }
  };

  const updateTag = (itemId: string, tagIndex: number, value: string) => {
    const item = (section.content.items || []).find((i: any) => i.id === itemId);
    if (item) {
      const updatedTags = [...(item.tags || [])];
      updatedTags[tagIndex] = value;
      updateItem(itemId, 'tags', updatedTags);
    }
  };

  const removeTag = (itemId: string, tagIndex: number) => {
    const item = (section.content.items || []).find((i: any) => i.id === itemId);
    if (item) {
      const updatedTags = (item.tags || []).filter((_: any, index: number) => index !== tagIndex);
      updateItem(itemId, 'tags', updatedTags);
    }
  };

  return (
    <div className="space-y-6">
      {/* Section Title */}
      <div>
        <Label>Section Title</Label>
        <Input
          value={section.title}
          onChange={(e) => onUpdate('title', e.target.value)}
          placeholder="Enter section title"
        />
      </div>

      {/* Section Type */}
      <div>
        <Label>Section Type</Label>
        <select
          value={section.type}
          onChange={(e) => onUpdate('type', e.target.value)}
          className="w-full p-2 border border-gray-300 rounded-md"
        >
          <option value="text">Text Only</option>
          <option value="list">List Items</option>
          <option value="timeline">Timeline</option>
          <option value="grid">Grid Layout</option>
          <option value="mixed">Mixed Content</option>
        </select>
      </div>

      {/* Styling Options */}
      <div className="space-y-3">
        <Label>Styling Options</Label>
        <div className="grid grid-cols-2 gap-3">
          <label className="flex items-center space-x-2">
            <input
              type="checkbox"
              checked={section.styling?.showBullets || false}
              onChange={(e) => onUpdate('styling', { ...section.styling, showBullets: e.target.checked })}
              className="rounded"
            />
            <span className="text-sm">Show Bullets</span>
          </label>
          <label className="flex items-center space-x-2">
            <input
              type="checkbox"
              checked={section.styling?.showDates || false}
              onChange={(e) => onUpdate('styling', { ...section.styling, showDates: e.target.checked })}
              className="rounded"
            />
            <span className="text-sm">Show Dates</span>
          </label>
          <label className="flex items-center space-x-2">
            <input
              type="checkbox"
              checked={section.styling?.showLocation || false}
              onChange={(e) => onUpdate('styling', { ...section.styling, showLocation: e.target.checked })}
              className="rounded"
            />
            <span className="text-sm">Show Location</span>
          </label>
          <label className="flex items-center space-x-2">
            <input
              type="checkbox"
              checked={section.styling?.showLinks || false}
              onChange={(e) => onUpdate('styling', { ...section.styling, showLinks: e.target.checked })}
              className="rounded"
            />
            <span className="text-sm">Show Links</span>
          </label>
        </div>
      </div>

      {/* Text Content (for text type) */}
      {section.type === 'text' && (
        <div>
          <Label>Content</Label>
          <Textarea
            value={section.content.text || ''}
            onChange={(e) => onUpdate('content', { ...section.content, text: e.target.value })}
            placeholder="Enter section content..."
            rows={4}
          />
        </div>
      )}

      {/* Items Content (for list, timeline, grid, mixed types) */}
      {(section.type === 'list' || section.type === 'timeline' || section.type === 'grid' || section.type === 'mixed') && (
        <div className="space-y-4">
          <div className="flex items-center justify-between">
            <Label>Items</Label>
            <Button variant="outline" size="sm" onClick={addItem}>
              Add Item
            </Button>
          </div>
          
          {(section.content.items || []).map((item: any) => (
            <Card key={item.id} className="p-4">
              <div className="space-y-4">
                <div className="grid grid-cols-2 gap-4">
                  <div>
                    <Label>Title</Label>
                    <Input
                      value={item.title || ''}
                      onChange={(e) => updateItem(item.id, 'title', e.target.value)}
                      placeholder="Item title"
                    />
                  </div>
                  <div>
                    <Label>Subtitle</Label>
                    <Input
                      value={item.subtitle || ''}
                      onChange={(e) => updateItem(item.id, 'subtitle', e.target.value)}
                      placeholder="Item subtitle"
                    />
                  </div>
                </div>

                <div>
                  <Label>Description</Label>
                  <Textarea
                    value={item.description || ''}
                    onChange={(e) => updateItem(item.id, 'description', e.target.value)}
                    placeholder="Item description"
                    rows={3}
                  />
                </div>

                <div className="grid grid-cols-2 gap-4">
                  <div>
                    <Label>Start Date</Label>
                    <Input
                      value={item.startDate || ''}
                      onChange={(e) => updateItem(item.id, 'startDate', e.target.value)}
                      placeholder="e.g., Jan 2020"
                    />
                  </div>
                  <div>
                    <Label>End Date</Label>
                    <Input
                      value={item.endDate || ''}
                      onChange={(e) => updateItem(item.id, 'endDate', e.target.value)}
                      placeholder="e.g., Present"
                    />
                  </div>
                </div>

                <div className="grid grid-cols-2 gap-4">
                  <div>
                    <Label>Location</Label>
                    <Input
                      value={item.location || ''}
                      onChange={(e) => updateItem(item.id, 'location', e.target.value)}
                      placeholder="City, Country"
                    />
                  </div>
                  <div>
                    <Label>Link</Label>
                    <Input
                      value={item.link || ''}
                      onChange={(e) => updateItem(item.id, 'link', e.target.value)}
                      placeholder="https://example.com"
                    />
                  </div>
                </div>

                {/* Bullets */}
                <div>
                  <div className="flex items-center justify-between mb-2">
                    <Label>Bullet Points</Label>
                    <Button variant="outline" size="sm" onClick={() => addBullet(item.id)}>
                      Add Bullet
                    </Button>
                  </div>
                  <div className="space-y-2">
                    {(item.bullets || []).map((bullet: string, bulletIndex: number) => (
                      <div key={bulletIndex} className="flex gap-2">
                        <Input
                          value={bullet}
                          onChange={(e) => updateBullet(item.id, bulletIndex, e.target.value)}
                          placeholder="Enter bullet point"
                        />
                        <Button
                          variant="outline"
                          size="sm"
                          onClick={() => removeBullet(item.id, bulletIndex)}
                        >
                          Remove
                        </Button>
                      </div>
                    ))}
                  </div>
                </div>

                {/* Tags */}
                <div>
                  <div className="flex items-center justify-between mb-2">
                    <Label>Tags</Label>
                    <Button variant="outline" size="sm" onClick={() => addTag(item.id)}>
                      Add Tag
                    </Button>
                  </div>
                  <div className="space-y-2">
                    {(item.tags || []).map((tag: string, tagIndex: number) => (
                      <div key={tagIndex} className="flex gap-2">
                        <Input
                          value={tag}
                          onChange={(e) => updateTag(item.id, tagIndex, e.target.value)}
                          placeholder="Enter tag"
                        />
                        <Button
                          variant="outline"
                          size="sm"
                          onClick={() => removeTag(item.id, tagIndex)}
                        >
                          Remove
                        </Button>
                      </div>
                    ))}
                  </div>
                </div>

                <Button
                  variant="outline"
                  size="sm"
                  onClick={() => removeItem(item.id)}
                  className="text-red-600 hover:text-red-700"
                >
                  Remove Item
                </Button>
              </div>
            </Card>
          ))}
        </div>
      )}

      {/* Section Controls */}
      <div className="flex items-center justify-between pt-4 border-t">
        <div className="flex gap-2">
          <Button
            variant="outline"
            size="sm"
            onClick={onMoveUp}
            disabled={section.position === 0}
          >
            ↑ Move Up
          </Button>
          <Button
            variant="outline"
            size="sm"
            onClick={onMoveDown}
            disabled={section.position === totalSections - 1}
          >
            ↓ Move Down
          </Button>
        </div>
        <Button
          variant="outline"
          size="sm"
          onClick={onRemove}
          className="text-red-600 hover:text-red-700"
        >
          Remove Section
        </Button>
      </div>
    </div>
  );
};

export default ResumeBuilderPage; <|MERGE_RESOLUTION|>--- conflicted
+++ resolved
@@ -34,10 +34,7 @@
 import type { Template } from '@/data/templates';
 import ResumePreviewModal from '@/components/modals/ResumePreviewModal';
 import AddCustomSectionModal from '@/components/modals/AddCustomSectionModal';
-<<<<<<< HEAD
-=======
 import AIEnhancementModal from '@/components/modals/AIEnhancementModal';
->>>>>>> aabfdf25
 import ColorCustomizationPanel from '@/components/customization/ColorCustomizationPanel';
 import TypographyCustomizationPanel from '@/components/customization/TypographyCustomizationPanel';
 import LayoutCustomizationPanel from '@/components/customization/LayoutCustomizationPanel';
@@ -364,11 +361,7 @@
       subtitlePlacement: 'same-line' as 'same-line' | 'next-line',
       indentBody: false,
       listStyle: 'bullet' as 'bullet' | 'hyphen',
-<<<<<<< HEAD
-      descriptionFormat: 'paragraph' as 'paragraph' | 'points'
-=======
       descriptionFormat: 'points' as 'paragraph' | 'points'
->>>>>>> aabfdf25
     },
     // Name customization
     nameCustomization: {
@@ -378,15 +371,9 @@
     },
     // Professional title customization
     titleCustomization: {
-<<<<<<< HEAD
-      size: 's' as 's' | 'm' | 'l',
-      position: 'same-line' as 'same-line' | 'below',
-      style: 'italic' as 'normal' | 'italic',
-=======
       size: 'm' as 's' | 'm' | 'l',
       position: 'below' as 'same-line' | 'below',
       style: 'normal' as 'normal' | 'italic',
->>>>>>> aabfdf25
       separationType: 'vertical-line' as 'vertical-line' | 'bullet' | 'dash' | 'space'
     },
     typography: {
@@ -399,11 +386,7 @@
         name: 22,
         title: 14,
         headers: 13,
-<<<<<<< HEAD
-        body: 11,
-=======
         body: 12,
->>>>>>> aabfdf25
         subheader: 12
       },
       fontWeight: {
@@ -414,13 +397,8 @@
     },
     layout: {
       margins: { top: 0, bottom: 0, left: 8, right: 8 },
-<<<<<<< HEAD
-      sectionSpacing: 16,
-      lineHeight: 1.3
-=======
       sectionSpacing: 0,
       lineHeight: 1.2
->>>>>>> aabfdf25
     }
   });
   
@@ -2248,26 +2226,6 @@
   };
 
 
-<<<<<<< HEAD
-      toast({
-        title: 'Success',
-        description: 'Word document generated and downloaded successfully!',
-      });
-
-    } catch (error) {
-      console.error('Error generating Word document:', error);
-      toast({
-        title: 'Error',
-        description: 'Failed to generate Word document. Please try again.',
-        variant: 'destructive',
-      });
-    } finally {
-      setIsDownloading(false);
-    }
-  };
-
-=======
->>>>>>> aabfdf25
   const baseSections = [
     { id: 'basic-details', label: 'Basic details', icon: User },
     { id: 'summary', label: 'Summary & Objective', icon: FileText },
@@ -2660,7 +2618,6 @@
                       Add Section
                   </Button>
                   )}
-<<<<<<< HEAD
                 </div>
                 
                 {/* Mode Toggle Buttons */}
@@ -2686,33 +2643,6 @@
                     Customize
                   </button>
                 </div>
-=======
-                </div>
-                
-                {/* Mode Toggle Buttons */}
-                <div className="flex bg-gray-100 rounded-lg p-1 mb-6">
-                  <button
-                    onClick={() => setSidebarMode('content')}
-                    className={`flex-1 px-4 py-2 rounded-md text-sm font-medium transition-all ${
-                      sidebarMode === 'content'
-                        ? 'bg-white text-blue-600 shadow-sm'
-                        : 'text-gray-600 hover:text-gray-900'
-                    }`}
-                  >
-                    Content
-                  </button>
-                  <button
-                    onClick={() => setSidebarMode('customize')}
-                    className={`flex-1 px-4 py-2 rounded-md text-sm font-medium transition-all ${
-                      sidebarMode === 'customize'
-                        ? 'bg-white text-blue-600 shadow-sm'
-                        : 'text-gray-600 hover:text-gray-900'
-                    }`}
-                  >
-                    Customize
-                  </button>
-                </div>
->>>>>>> aabfdf25
               </div>
 
               {/* Content Mode */}
@@ -2960,15 +2890,9 @@
                           },
                           // Professional title customization
                           titleCustomization: {
-<<<<<<< HEAD
-                            size: 's' as 's' | 'm' | 'l',
-                            position: 'same-line' as 'same-line' | 'below',
-                            style: 'italic' as 'normal' | 'italic',
-=======
                             size: 'm' as 's' | 'm' | 'l',
                             position: 'below' as 'same-line' | 'below',
                             style: 'normal' as 'normal' | 'italic',
->>>>>>> aabfdf25
                             separationType: 'vertical-line' as 'vertical-line' | 'bullet' | 'dash' | 'space'
                           },
                           typography: {
